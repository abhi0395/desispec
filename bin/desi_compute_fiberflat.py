#!/usr/bin/env python
#
# See top-level LICENSE file for Copyright information
#
# -*- coding: utf-8 -*-

"""
This script computes the fiber flat field correction from a DESI continuum lamp frame.
"""

from desispec.io import read_frame
from desispec.io import write_fiberflat
from desispec.fiberflat import compute_fiberflat
from desispec.log import get_logger
import argparse
import os
import os.path
import numpy as np
import sys
<<<<<<< HEAD
=======
from astropy.io import fits


def main() :
>>>>>>> e4072743

    parser = argparse.ArgumentParser(formatter_class=argparse.ArgumentDefaultsHelpFormatter)

    parser.add_argument('--infile', type = str, default = None,
                        help = 'path of DESI frame fits file corresponding to a continuum lamp exposure')
    parser.add_argument('--outfile', type = str, default = None,
                        help = 'path of DESI fiberflat fits file')


    args = parser.parse_args()

    if args.infile is None:
        print('Missing input')
        parser.print_help()
        sys.exit(12)

    if args.outfile is None:
        print('Missing output')
        parser.print_help()
        sys.exit(12)

    log=get_logger()
    log.info("starting")

<<<<<<< HEAD
flux,ivar,wave,resol,head = read_frame(args.infile)
fiberflat,fiberflat_ivar,fiberflat_mask,mean_spectrum = compute_fiberflat(wave,flux,ivar,resol)
write_fiberflat(args.outfile,fiberflat,fiberflat_ivar,fiberflat_mask,mean_spectrum,wave,head)
=======
    head = fits.getheader(args.infile)
    flux,ivar,wave,resol = read_frame(args.infile)
    fiberflat,fiberflat_ivar,fiberflat_mask,mean_spectrum = compute_fiberflat(wave,flux,ivar,resol)
    write_fiberflat(args.outfile,head,fiberflat,fiberflat_ivar,fiberflat_mask,mean_spectrum,wave)
>>>>>>> e4072743

    log.info("successfully wrote %s"%args.outfile)


if __name__ == '__main__':
    main()<|MERGE_RESOLUTION|>--- conflicted
+++ resolved
@@ -17,13 +17,7 @@
 import os.path
 import numpy as np
 import sys
-<<<<<<< HEAD
-=======
-from astropy.io import fits
-
-
 def main() :
->>>>>>> e4072743
 
     parser = argparse.ArgumentParser(formatter_class=argparse.ArgumentDefaultsHelpFormatter)
 
@@ -48,16 +42,10 @@
     log=get_logger()
     log.info("starting")
 
-<<<<<<< HEAD
-flux,ivar,wave,resol,head = read_frame(args.infile)
-fiberflat,fiberflat_ivar,fiberflat_mask,mean_spectrum = compute_fiberflat(wave,flux,ivar,resol)
-write_fiberflat(args.outfile,fiberflat,fiberflat_ivar,fiberflat_mask,mean_spectrum,wave,head)
-=======
     head = fits.getheader(args.infile)
-    flux,ivar,wave,resol = read_frame(args.infile)
+    flux,ivar,wave,resol,head = read_frame(args.infile)
     fiberflat,fiberflat_ivar,fiberflat_mask,mean_spectrum = compute_fiberflat(wave,flux,ivar,resol)
     write_fiberflat(args.outfile,head,fiberflat,fiberflat_ivar,fiberflat_mask,mean_spectrum,wave)
->>>>>>> e4072743
 
     log.info("successfully wrote %s"%args.outfile)
 
