--- conflicted
+++ resolved
@@ -79,12 +79,10 @@
 parser.add_argument("--runtime", type=int, default=None,  help="batch runtime in minutes")
 parser.add_argument("--most-recent-calib",action="store_true",help="If no calibrations exist for the night,"+\
                     " use the most recent calibrations from *past* nights. If not set, uses default calibs instead.")
-<<<<<<< HEAD
 parser.add_argument("--variance-model", action="store_true", help="Use variance model in preprocessing")
-=======
 parser.add_argument("--starttime", type=str, help='start time; use "--starttime `date +%%s`"')
 parser.add_argument("--timingfile", type=str, help='save runtime info to this json file; augment if pre-existing')
->>>>>>> f67e7239
+
 
 def find_most_recent(night, file_type='psfnight', n_nights=30):
     '''
@@ -103,7 +101,7 @@
     '''
     # Set the time as Noon on the day in question
     today = time.strptime('{} 12'.format(night),'%Y%m%d %H')
-    one_day = 60*60*24 # seconds                                                                              \
+    one_day = 60*60*24 # seconds
 
     test_night_struct = today
 
@@ -131,12 +129,9 @@
     rank = 0
     size = 1
 
-<<<<<<< HEAD
 if args.batch_opts is not None:
     args.batch_opts = args.batch_opts.strip('"\'')
 
-=======
->>>>>>> f67e7239
 #- Prevent MPI from killing off spawned processes
 if 'PMI_MMAP_SYNC_WAIT_TIME' not in os.environ:
     os.environ['PMI_MMAP_SYNC_WAIT_TIME'] = '3600'
@@ -553,12 +548,9 @@
 #- MPI parallelize this step
 
 if args.obstype in ['ARC', 'TESTARC']:
-<<<<<<< HEAD
-
-=======
-    
+
     timer.start('arc_traceshift')
->>>>>>> f67e7239
+
     if rank == 0:
         log.info('Starting traceshift before specex PSF fit at {}'.format(time.asctime()))
 
@@ -582,10 +574,8 @@
     if comm is not None:
         comm.barrier()
 
-<<<<<<< HEAD
-=======
     timer.start('psf')
->>>>>>> f67e7239
+
     if rank == 0:
         log.info('Starting specex PSF fitting at {}'.format(time.asctime()))
 
@@ -690,10 +680,6 @@
 
     timer.stop('psf')
 
-<<<<<<< HEAD
-
-=======
->>>>>>> f67e7239
 #-------------------------------------------------------------------------
 #- Merge PSF of night if applicable
 
@@ -1171,7 +1157,7 @@
     timers = [timer,]
 
 if rank == 0:
-<<<<<<< HEAD
+
     progress['done'] = time.asctime()
 
     t0 = None
@@ -1185,7 +1171,7 @@
             dt = (t1-t0)/60.0
             t0 = t1
             print('  {:10s} {} ({:.1f} min)'.format(key, value, dt))
-=======
+
     stats = desiutil.timer.compute_stats(timers)
     log.info('Timing summary statistics:\n' + json.dumps(stats, indent=2))
 
@@ -1207,5 +1193,4 @@
         os.rename(tmpfile, args.timingfile)
 
 if rank == 0:
-    log.info('All done at {}'.format(time.asctime))
->>>>>>> f67e7239
+    log.info('All done at {}'.format(time.asctime))