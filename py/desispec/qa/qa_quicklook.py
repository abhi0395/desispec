--- conflicted
+++ resolved
@@ -1647,27 +1647,19 @@
         magnitudes[ii] = 22.5 - 2.5*np.log10(frame.fibermap[key][ii])
             
         #- Get filter response information from speclite
-<<<<<<< HEAD
         try:
             from pkg_resources import resource_filename
             responsefile=resource_filename('speclite','data/filters/{}.ecsv'.format(responsefilter))
+            #- Grab wavelength and response information from file
+            rfile=np.genfromtxt(responsefile)
+            rfile=rfile[1:] # remove wavelength/response labels
+            rwave=np.zeros(rfile.shape[0])
+            response=np.zeros(rfile.shape[0])
+            for i in range(rfile.shape[0]):
+                rwave[i]=10.*rfile[i][0] # convert to angstroms
+                response[i]=rfile[i][1]
         except:
             log.critical("Could not find filter response file, can't compute spectral magnitudes")
-=======
-        if os.path.exists(os.path.join(os.environ['DESI_PRODUCT_ROOT'],'speclite')):
-            responsefile=os.path.join(os.environ['DESI_PRODUCT_ROOT'],'speclite','speclite','data','filters','{}.ecsv'.format(responsefilter))
-        else:
-            log.critical("Must have speclite package and define DESI_PRODUCT_ROOT (your DESI software area) to compute fiber magnitudes.")
->>>>>>> 33be2b13
-
-        #- Grab wavelength and response information from file
-        rfile=np.genfromtxt(responsefile)
-        rfile=rfile[1:] # remove wavelength/response labels
-        rwave=np.zeros(rfile.shape[0])
-        response=np.zeros(rfile.shape[0])
-        for i in range(rfile.shape[0]):
-            rwave[i]=10.*rfile[i][0] # convert to angstroms
-            response[i]=rfile[i][1]
 
         #- Convole flux with response information 
         res=np.zeros(frame.wave.shape)
