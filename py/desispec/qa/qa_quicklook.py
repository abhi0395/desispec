--- conflicted
+++ resolved
@@ -713,11 +713,7 @@
         dw=2.
         b_peaks=np.array([3914.4,5199.3,5201.8])
         r_peaks=np.array([6301.9,6365.4,7318.2,7342.8,7371.3])
-<<<<<<< HEAD
         z_peaks=np.array([8401.5,8432.4,8467.5,9479.4])
-=======
-        z_peaks=np.array([8401.5,8432.4,8467.5,9479.4])#,9505.6,9521.8])
->>>>>>> 838338e0
  
         dp=3
         xsigma=[]
@@ -815,11 +811,7 @@
                 wsigma.append(wsigma_avg)
 
             if camera[0]=="z":
-<<<<<<< HEAD
                 peak_wave=np.array([z_peaks[0]-dw,z_peaks[0]+dw,z_peaks[1]-dw,z_peaks[1]+dw,z_peaks[2]-dw,z_peaks[2]+dw,z_peaks[3]-dw,z_peaks[3]+dw])
-=======
-                peak_wave=np.array([z_peaks[0]-dw,z_peaks[0]+dw,z_peaks[1]-dw,z_peaks[1]+dw,z_peaks[2]-dw,z_peaks[2]+dw,z_peaks[3]-dw,z_peaks[3]+dw])#,z_peaks[4]-dw,z_peaks[4]+dw,z_peaks[5]-dw,z_peaks[5]+dw])
->>>>>>> 838338e0
  
                 xpix=psf.x(ispec=i,wavelength=peak_wave)
                 ypix=psf.y(ispec=i,wavelength=peak_wave)
@@ -831,13 +823,6 @@
                 ypix_peak3=np.arange(int(round(ypix[4])),int(round(ypix[5])),1)
                 xpix_peak4=np.arange(int(round(xpix[6]))-dp,int(round(xpix[7]))+dp+1,1)
                 ypix_peak4=np.arange(int(round(ypix[6])),int(round(ypix[7])),1)
-<<<<<<< HEAD
-=======
-#                xpix_peak5=np.arange(int(round(xpix[8]))-dp,int(round(xpix[9]))+dp+1,1)
-#                ypix_peak5=np.arange(int(round(ypix[8])),int(round(ypix[9])),1)
-#                xpix_peak6=np.arange(int(round(xpix[10]))-dp,int(round(xpix[11]))+dp+1,1)
-#                ypix_peak6=np.arange(int(round(ypix[10])),int(round(ypix[11])),1)
->>>>>>> 838338e0
  
                 xpopt1,xpcov1=curve_fit(qalib.gauss,np.arange(len(xpix_peak1)),image.pix[int(np.mean(ypix_peak1)),xpix_peak1])
                 wpopt1,wpcov1=curve_fit(qalib.gauss,np.arange(len(ypix_peak1)),image.pix[ypix_peak1,int(np.mean(xpix_peak1))])
@@ -847,13 +832,6 @@
                 wpopt3,wpcov3=curve_fit(qalib.gauss,np.arange(len(ypix_peak3)),image.pix[ypix_peak3,int(np.mean(xpix_peak3))])
                 xpopt4,xpcov4=curve_fit(qalib.gauss,np.arange(len(xpix_peak4)),image.pix[int(np.mean(ypix_peak4)),xpix_peak4])
                 wpopt4,wpcov4=curve_fit(qalib.gauss,np.arange(len(ypix_peak4)),image.pix[ypix_peak4,int(np.mean(xpix_peak4))])
-<<<<<<< HEAD
-=======
-#                xpopt5,xpcov5=curve_fit(qalib.gauss,np.arange(len(xpix_peak5)),image.pix[int(np.mean(ypix_peak5)),xpix_peak5])
-#                wpopt5,wpcov5=curve_fit(qalib.gauss,np.arange(len(ypix_peak5)),image.pix[ypix_peak5,int(np.mean(xpix_peak5))])
-#                xpopt6,xpcov6=curve_fit(qalib.gauss,np.arange(len(xpix_peak6)),image.pix[int(np.mean(ypix_peak6)),xpix_peak6])
-#                wpopt6,wpcov6=curve_fit(qalib.gauss,np.arange(len(ypix_peak6)),image.pix[ypix_peak6,int(np.mean(xpix_peak6))])
->>>>>>> 838338e0
 
                 xsigma1=np.abs(xpopt1[2])
                 wsigma1=np.abs(wpopt1[2])
@@ -863,19 +841,10 @@
                 wsigma3=np.abs(wpopt3[2])
                 xsigma4=np.abs(xpopt4[2])
                 wsigma4=np.abs(wpopt4[2])
-<<<<<<< HEAD
 
                 xsig=np.array([xsigma1,xsigma2,xsigma3,xsigma4])
                 wsig=np.array([wsigma1,wsigma2,wsigma3,wsigma4])
-=======
-#                xsigma5=np.abs(xpopt5[2])
-#                wsigma5=np.abs(wpopt5[2])
-#                xsigma6=np.abs(xpopt6[2])
-#                wsigma6=np.abs(wpopt6[2])
-
-                xsig=np.array([xsigma1,xsigma2,xsigma3,xsigma4])#,xsigma5,xsigma6])
-                wsig=np.array([wsigma1,wsigma2,wsigma3,wsigma4])#,wsigma5,wsigma6])
->>>>>>> 838338e0
+
                 xsigma_avg=np.mean(xsig)
                 wsigma_avg=np.mean(wsig)
                 xsigma.append(xsigma_avg)
@@ -899,15 +868,10 @@
                         wsig_amp3=np.array([wsigma3,wsigma4,wsigma5])
                     if camera[0]=="z":
                         xsig_amp1=np.array([xsigma1,xsigma2,xsigma3])
-<<<<<<< HEAD
                         xsig_amp3=np.array([xsigma4])
                         wsig_amp1=np.array([wsigma1,wsigma2,wsigma3])
                         wsig_amp3=np.array([wsigma4])
-=======
-                        xsig_amp3=np.array([xsigma4])#,xsigma5,xsigma6])
-                        wsig_amp1=np.array([wsigma1,wsigma2,wsigma3])
-                        wsig_amp3=np.array([wsigma4])#,wsigma5,wsigma6])
->>>>>>> 838338e0
+
                     xsigma_amp1.append(xsig_amp1)
                     wsigma_amp1.append(wsig_amp1)
                     xsigma_amp3.append(xsig_amp3)
@@ -925,15 +889,11 @@
                         wsig_amp4=np.array([wsigma3,wsigma4,wsigma5])
                     if camera[0]=="z":
                         xsig_amp2=np.array([xsigma1,xsigma2,xsigma3])
-<<<<<<< HEAD
                         xsig_amp4=np.array([xsigma4])
                         wsig_amp2=np.array([wsigma1,wsigma2,wsigma3])
                         wsig_amp4=np.array([wsigma4])
-=======
-                        xsig_amp4=np.array([xsigma4])#,xsigma5,xsigma6])
-                        wsig_amp2=np.array([wsigma1,wsigma2,wsigma3])
-                        wsig_amp4=np.array([wsigma4])#,wsigma5,wsigma6])
->>>>>>> 838338e0
+
+
                     xsigma_amp2.append(xsig_amp2)
                     wsigma_amp2.append(wsig_amp2)
                     xsigma_amp4.append(xsig_amp4)
