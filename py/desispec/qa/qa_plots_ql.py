"""
This includes routines to make pdf plots on the qa outputs from quicklook.

For information on QA dictionaries used here as input, visit wiki page:
https://desi.lbl.gov/trac/wiki/Pipeline/QuickLook/QuicklookQAOutputs/Science
"""

import numpy as np
from matplotlib import pyplot as plt
from matplotlib.gridspec import GridSpec
from matplotlib.ticker import FormatStrFormatter

from desispec.qa import qalib
from desispec.qa.qalib import s2n_funcs

def plot_countspectralbins(qa_dict,outfile):
    """
    Plot count spectral bins.

    Args:
        qa_dict: dictionary of qa outputs from running qa_quicklook.CountSpectralBins
        outfile: Name of figure.
    """

    camera = qa_dict["CAMERA"]
    expid=qa_dict["EXPID"]
    paname=qa_dict["PANAME"]
    
    thrcut=qa_dict["PARAMS"]["CUTBINS"]

    fig=plt.figure()
    plt.suptitle("Fiber level check for flux after {}, Camera: {}, ExpID: {}".format(paname,camera,expid),fontsize=10,y=0.99)
    goodfib=qa_dict["METRICS"]["GOOD_FIBERS"]
    ngoodfib=qa_dict["METRICS"]["NGOODFIB"]
    plt.plot(goodfib)
    plt.ylim(-0.1,1.1)
    plt.xlabel('Fiber #',fontsize=10)
    plt.text(-0.5,1,r"NGOODFIB=%i"%(ngoodfib),ha='left',
 va='top',fontsize=10,alpha=2)
    """
    gs=GridSpec(7,6)
    ax1=fig.add_subplot(gs[:,:2])
    ax2=fig.add_subplot(gs[:,2:4])
    ax3=fig.add_subplot(gs[:,4:])

    hist_med=ax1.bar(index,binslo,color='b',align='center')
    ax1.set_xlabel('Fiber #',fontsize=10)
    ax1.set_ylabel('Photon Counts > {:d}'.format(cutlo),fontsize=10)
    ax1.tick_params(axis='x',labelsize=10)
    ax1.tick_params(axis='y',labelsize=10)
    ax1.set_xlim(0)

    hist_med=ax2.bar(index,binsmed,color='r',align='center')
    ax2.set_xlabel('Fiber #',fontsize=10)
    ax2.set_ylabel('Photon Counts > {:d}'.format(cutmed),fontsize=10)
    ax2.tick_params(axis='x',labelsize=10)
    ax2.tick_params(axis='y',labelsize=10)
    ax2.set_xlim(0)

    hist_med=ax3.bar(index,binshi,color='g',align='center')
    ax3.set_xlabel('Fiber #',fontsize=10)
    ax3.set_ylabel('Photon Counts > {:d}'.format(cuthi),fontsize=10)
    ax3.tick_params(axis='x',labelsize=10)
    ax3.tick_params(axis='y',labelsize=10)
    ax3.set_xlim(0)
    """
    plt.tight_layout()
    fig.savefig(outfile)

def plot_countpix(qa_dict,outfile):
    
    """
    Plot pixel counts above some threshold
    
    Args:
        qa_dict: qa dictionary from countpix qa
        outfile: pdf file of the plot
    """
    from desispec.util import set_backend
    _matplotlib_backend = None
    set_backend()
    
    expid=qa_dict["EXPID"]
    camera = qa_dict["CAMERA"]
    paname=qa_dict["PANAME"]
    #npix_amp=np.array(qa_dict["METRICS"]["NPIX_AMP"])
    litfrac=np.array(qa_dict["METRICS"]["LITFRAC_AMP"])

    cutthres=qa_dict["PARAMS"]["CUTPIX"]

    fig=plt.figure()
    plt.suptitle("Fraction of pixels lit after {}, Camera: {}, ExpID: {}".format(paname,camera,expid),fontsize=10,y=0.99)
    #ax1=fig.add_subplot(211)
    #heatmap1=ax1.pcolor(npix_amp.reshape(2,2),cmap=plt.cm.OrRd)
    ##plt.title('Total Pixels > {:d} sigma = {:f}'.format(cutthres,countlo), fontsize=10)
    #ax1.set_xlabel("# pixels > {:d} sigma (per Amp)".format(cutthres),fontsize=10)
    #ax1.tick_params(axis='x',labelsize=10,labelbottom=False)
    #ax1.tick_params(axis='y',labelsize=10,labelleft=False)
    # ax1.annotate("Amp 1\n{:f}".format(npix_amp[0]),
    #             xy=(0.4,0.4),
    #             fontsize=10
    #             )
    #ax1.annotate("Amp 2\n{:f}".format(npix_amp[1]),
    #             xy=(1.4,0.4),
    #             fontsize=10
    #             )
    #ax1.annotate("Amp 3\n{:f}".format(npix_amp[2]),
    #             xy=(0.4,1.4),
    #             fontsize=10
    #             )
    #ax1.annotate("Amp 4\n{:f}".format(npix_amp[3]),
    #             xy=(1.4,1.4),
    #             fontsize=10
    #             )
    ax2=fig.add_subplot(111)
    heatmap2=ax2.pcolor(litfrac.reshape(2,2),cmap=plt.cm.OrRd)
    ax2.set_xlabel("Fraction over {:d} sigma read noise(per Amp)".format(cutthres),fontsize=10)
    ax2.tick_params(axis='x',labelsize=10,labelbottom=False)
    ax2.tick_params(axis='y',labelsize=10,labelleft=False)
    ax2.annotate("Amp 1\n{:f}".format(litfrac[0]),
                 xy=(0.4,0.4),
                 fontsize=10
                 )
    ax2.annotate("Amp 2\n{:f}".format(litfrac[1]),
                 xy=(1.4,0.4),
                 fontsize=10
                 )
    ax2.annotate("Amp 3\n{:f}".format(litfrac[2]),
                 xy=(0.4,1.4),
                 fontsize=10
                 )
    ax2.annotate("Amp 4\n{:f}".format(litfrac[3]),
                 xy=(1.4,1.4),
                 fontsize=10
                 )
    plt.tight_layout()
    fig.savefig(outfile)

def plot_bias_overscan(qa_dict,outfile):
    
    """
    Map of bias from overscan from 4 regions of CCD
    
    Args:
        qa_dict: qa dictionary from bias_from_overscan qa
        outfile : pdf file of the plot
    """
    
    expid = qa_dict["EXPID"]
    camera = qa_dict["CAMERA"]
    paname = qa_dict["PANAME"]
    params = qa_dict["PARAMS"]
    exptime = qa_dict["EXPTIME"]
    
    #bias=qa_dict["METRICS"]["BIAS"]
    bias_amp=qa_dict["METRICS"]["BIAS_AMP"]
    fig=plt.figure()
    plt.suptitle("Bias from overscan region after {}, Camera: {}, ExpID: {}".format(paname,camera,expid),fontsize=10,y=0.99)
    ax1=fig.add_subplot(111)
    heatmap1=ax1.pcolor(bias_amp.reshape(2,2),cmap=plt.cm.OrRd)
    #plt.title('Bias = {:.4f}'.format(bias/exptime), fontsize=10)
    ax1.set_xlabel("Avg. bias value per Amp (photon counts)",fontsize=10)
    ax1.tick_params(axis='x',labelsize=10,labelbottom=False)
    ax1.tick_params(axis='y',labelsize=10,labelleft=False)
    ax1.annotate("Amp 1\n{:.3f}".format(bias_amp[0]/exptime),
                 xy=(0.4,0.4),
                 fontsize=10
                 )
    ax1.annotate("Amp 2\n{:.3f}".format(bias_amp[1]/exptime),
                 xy=(1.4,0.4),
                 fontsize=10
                 )
    ax1.annotate("Amp 3\n{:.3f}".format(bias_amp[2]/exptime),
                 xy=(0.4,1.4),
                 fontsize=10
                 )
    ax1.annotate("Amp 4\n{:.3f}".format(bias_amp[3]/exptime),
                 xy=(1.4,1.4),
                 fontsize=10
                 )
    fig.savefig(outfile)

def plot_XWSigma(qa_dict,outfile):

    """
    Plot XWSigma
    
    Args:
        qa_dict: qa dictionary from countpix qa
        outfile : file of the plot
    """

    
    camera=qa_dict["CAMERA"]
    expid=qa_dict["EXPID"]
    pa=qa_dict["PANAME"]
    xsigma=qa_dict["METRICS"]["XWSIGMA_FIB"][0]
    wsigma=qa_dict["METRICS"]["XWSIGMA_FIB"][1]
    xsigma_med=qa_dict["METRICS"]["XWSIGMA"][0]
    wsigma_med=qa_dict["METRICS"]["XWSIGMA"][1]
    xfiber=np.arange(xsigma.shape[0])
    wfiber=np.arange(wsigma.shape[0])

    fig=plt.figure()
    plt.suptitle("X & W Sigma over sky peaks, Camera: {}, ExpID: {}".format(camera,expid),fontsize=10,y=0.99)

    ax1=fig.add_subplot(221)
    hist_x=ax1.bar(xfiber,xsigma,align='center')
    ax1.set_xlabel("Fiber #",fontsize=10)
    ax1.set_ylabel("X std. dev. (# of pixels)",fontsize=10)
    ax1.tick_params(axis='x',labelsize=10)
    ax1.tick_params(axis='y',labelsize=10)
    plt.xlim(0,len(xfiber))

    ax2=fig.add_subplot(222)
    hist_w=ax2.bar(wfiber,wsigma,align='center')
    ax2.set_xlabel("Fiber #",fontsize=10)
    ax2.set_ylabel("W std. dev. (# of pixels)",fontsize=10)
    ax2.tick_params(axis='x',labelsize=10)
    ax2.tick_params(axis='y',labelsize=10)
    plt.xlim(0,len(wfiber))

    if "XWSIGMA_AMP" in qa_dict["METRICS"]:
        xsigma_amp=qa_dict["METRICS"]["XWSIGMA_AMP"][0]
        wsigma_amp=qa_dict["METRICS"]["XWSIGMA_AMP"][1]
        ax3=fig.add_subplot(223)
        heatmap3=ax3.pcolor(xsigma_amp.reshape(2,2),cmap=plt.cm.OrRd)
        plt.title('X Sigma = {:.4f}'.format(xsigma_med), fontsize=10)
        ax3.set_xlabel("X std. dev. per Amp (# of pixels)",fontsize=10)
        ax3.tick_params(axis='x',labelsize=10,labelbottom=False)
        ax3.tick_params(axis='y',labelsize=10,labelleft=False)
        ax3.annotate("Amp 1\n{:.3f}".format(xsigma_amp[0]),
                 xy=(0.4,0.4),
                 fontsize=10
                 )
        ax3.annotate("Amp 2\n{:.3f}".format(xsigma_amp[1]),
                 xy=(1.4,0.4),
                 fontsize=10
                 )
        ax3.annotate("Amp 3\n{:.3f}".format(xsigma_amp[2]),
                 xy=(0.4,1.4),
                 fontsize=10
                 )
        ax3.annotate("Amp 4\n{:.3f}".format(xsigma_amp[3]),
                 xy=(1.4,1.4),
                 fontsize=10
                 )

        ax4=fig.add_subplot(224)
        heatmap4=ax4.pcolor(wsigma_amp.reshape(2,2),cmap=plt.cm.OrRd)
        plt.title('W Sigma = {:.4f}'.format(wsigma_med), fontsize=10)
        ax4.set_xlabel("W std. dev. per Amp (# of pixels)",fontsize=10)
        ax4.tick_params(axis='x',labelsize=10,labelbottom=False)
        ax4.tick_params(axis='y',labelsize=10,labelleft=False)
        ax4.annotate("Amp 1\n{:.3f}".format(wsigma_amp[0]),
                 xy=(0.4,0.4),
                 fontsize=10
                 )
        ax4.annotate("Amp 2\n{:.3f}".format(wsigma_amp[1]),
                 xy=(1.4,0.4),
                 fontsize=10
                 )
        ax4.annotate("Amp 3\n{:.3f}".format(wsigma_amp[2]),
                 xy=(0.4,1.4),
                 fontsize=10
                 )
        ax4.annotate("Amp 4\n{:.3f}".format(wsigma_amp[3]),
                 xy=(1.4,1.4),
                 fontsize=10
                 )

    plt.tight_layout()
    fig.savefig(outfile)
    
def plot_RMS(qa_dict,outfile):
    """
    Plot RMS
    
    Args:
        qa_dict: dictionary of qa outputs from running qa_quicklook.Get_RMS
        outfile: Name of plot output file
    """

    
    #rms=qa_dict["METRICS"]["NOISE"]
    rms_amp=qa_dict["METRICS"]["NOISE_AMP"]
    #rms_over=qa_dict["METRICS"]["NOISE_OVER"]
    rms_over_amp=qa_dict["METRICS"]["NOISE_AMP"]
    # arm=qa_dict["ARM"]
    # spectrograph=qa_dict["SPECTROGRAPH"]
    camera = qa_dict["CAMERA"]

    expid=qa_dict["EXPID"]
    pa=qa_dict["PANAME"]

    fig=plt.figure()
    plt.suptitle("NOISE image counts per amplifier, Camera: {}, ExpID: {}".format(camera,expid),fontsize=10,y=0.99)
    ax1=fig.add_subplot(211)
    heatmap1=ax1.pcolor(rms_amp.reshape(2,2),cmap=plt.cm.OrRd)
    #plt.title('NOISE = {:.4f}'.format(rms), fontsize=10)
    ax1.set_xlabel("NOISE per Amp (photon counts)",fontsize=10)
    ax1.tick_params(axis='x',labelsize=10,labelbottom=False)
    ax1.tick_params(axis='y',labelsize=10,labelleft=False)
    ax1.annotate("Amp 1\n{:.3f}".format(rms_amp[0]),
                 xy=(0.4,0.4),
                 fontsize=10
                 )
    ax1.annotate("Amp 2\n{:.3f}".format(rms_amp[1]),
                 xy=(1.4,0.4),
                 fontsize=10
                 )
    ax1.annotate("Amp 3\n{:.3f}".format(rms_amp[2]),
                 xy=(0.4,1.4),
                 fontsize=10
                 )
    ax1.annotate("Amp 4\n{:.3f}".format(rms_amp[3]),
                 xy=(1.4,1.4),
                 fontsize=10
                 )
    ax2=fig.add_subplot(212)
    heatmap2=ax2.pcolor(rms_over_amp.reshape(2,2),cmap=plt.cm.OrRd)
    #plt.title('NOISE Overscan = {:.4f}'.format(rms_over), fontsize=10)
    ax2.set_xlabel("NOISE Overscan per Amp (photon counts)",fontsize=10)
    ax2.tick_params(axis='x',labelsize=10,labelbottom=False)
    ax2.tick_params(axis='y',labelsize=10,labelleft=False)
    ax2.annotate("Amp 1\n{:.3f}".format(rms_over_amp[0]),
                 xy=(0.4,0.4),
                 fontsize=10
                 )
    ax2.annotate("Amp 2\n{:.3f}".format(rms_over_amp[1]),
                 xy=(1.4,0.4),
                 fontsize=10
                 )
    ax2.annotate("Amp 3\n{:.3f}".format(rms_over_amp[2]),
                 xy=(0.4,1.4),
                 fontsize=10
                 )
    ax2.annotate("Amp 4\n{:.3f}".format(rms_over_amp[3]),
                 xy=(1.4,1.4),
                 fontsize=10
                 )
    fig.savefig(outfile)

def plot_integral(qa_dict,outfile):
    import matplotlib.ticker as ticker
    """
    Plot integral.

    Args:
        qa_dict: qa dictionary
        outfile : output plot file
    """
    expid=qa_dict["EXPID"]
    camera =qa_dict["CAMERA"]
    paname=qa_dict["PANAME"]
    integral=np.array(qa_dict["METRICS"]["FIBER_MAG"])
    std_fiberid=qa_dict["METRICS"]["STD_FIBERID"]

    fig=plt.figure()
    plt.suptitle("Total integrals of STD spectra {}, Camera: {}, ExpID: {}".format(paname,camera,expid),fontsize=10,y=0.99)
    index=np.arange(len(integral))
    ax1=fig.add_subplot(111)
    hist_med=ax1.bar(index,integral,color='b',align='center')
    ax1.set_xlabel('Fibers',fontsize=10)
    ax1.set_ylabel('Integral (photon counts)',fontsize=10)
    ax1.tick_params(axis='x',labelsize=10)
    ax1.tick_params(axis='y',labelsize=10)
    ax1.xaxis.set_major_locator(ticker.AutoLocator())
    #ax1.set_xticklabels(std_fiberid)
    
    plt.tight_layout()
    fig.savefig(outfile)

def plot_sky_continuum(qa_dict,outfile):

    """
    Plot mean sky continuum from lower and higher wavelength range for each 
    fiber and accross amps.
    
    Args:
        qa_dict: dictionary from sky continuum QA
        outfile: pdf file to save the plot
    """
            

    
    expid=qa_dict["EXPID"]
    camera = qa_dict["CAMERA"]
    paname=qa_dict["PANAME"]
    skycont_fiber=np.array(qa_dict["METRICS"]["SKYCONT_FIBER"])
    skycont=qa_dict["METRICS"]["SKYCONT"]
    index=np.arange(skycont_fiber.shape[0])
    fiberid=qa_dict["METRICS"]["SKYFIBERID"]
    fig=plt.figure()
    plt.suptitle("Mean Sky Continuum after {}, Camera: {}, ExpID: {}".format(paname,camera,expid),fontsize=10,y=0.99)
    
    ax1=fig.add_subplot(111)
    hist_med=ax1.bar(index,skycont_fiber,color='b',align='center')
    ax1.set_xlabel('SKY fiber ID',fontsize=10)
    ax1.set_ylabel('Sky Continuum (photon counts)',fontsize=10)
    ax1.tick_params(axis='x',labelsize=6)
    ax1.tick_params(axis='y',labelsize=10)
    ax1.set_xticks(index)
    ax1.set_xticklabels(fiberid)
    ax1.set_xlim(0)

    plt.tight_layout()
    fig.savefig(outfile)

def plot_sky_peaks(qa_dict,outfile):
    
    """
    Plot rms of sky peaks for smy fibers across amps
       
    Args:
        qa_dict: dictionary from sky peaks QA
        outfile: pdf file to save the plot
    """

    
    expid=qa_dict["EXPID"]
    camera=qa_dict["CAMERA"]
    paname=qa_dict["PANAME"]
    sumcount=qa_dict["METRICS"]["PEAKCOUNT_FIB"]
    fiber=np.arange(sumcount.shape[0])
    skyfiber_rms=qa_dict["METRICS"]["PEAKCOUNT_NOISE"]
    fig=plt.figure()
    plt.suptitle("Counts for Sky Fibers after {}, Camera: {}, ExpID: {}".format(paname,camera,expid),fontsize=10,y=0.99)

    ax1=fig.add_subplot(111)
    hist_x=ax1.bar(fiber,sumcount,align='center')
    ax1.set_xlabel("Fiber #",fontsize=10)
    ax1.set_ylabel("Summed counts over sky peaks (photon counts)",fontsize=10)
    ax1.tick_params(axis='x',labelsize=10)
    ax1.tick_params(axis='y',labelsize=10)
    plt.xlim(0,len(fiber))

    plt.tight_layout()
    fig.savefig(outfile)

def plot_residuals(frame,qa_dict,outfile):
    import random
    """
    Plot one random sky subtracted, fiber flattened spectrum per object type

    Args:
        frame: sframe object
        qa_dict: qa dictionary
        outfile : output plot file
    """

    expid=qa_dict["EXPID"]
    camera = qa_dict["CAMERA"]
    paname=qa_dict["PANAME"]
    med_resid_fiber=qa_dict["METRICS"]["MED_RESID_FIBER"]
    med_resid_wave=qa_dict["METRICS"]["MED_RESID_WAVE"]
    wavelength=qa_dict["METRICS"]["WAVELENGTH"]
    flux=frame.flux
    objects=frame.fibermap["OBJTYPE"]
    objtypes=list(set(objects))

    fig=plt.figure()
    plt.suptitle('Randomly selected sky subtracted, fiber flattenend spectra\ncamera {}, exposure, {}'.format(camera,expid),fontsize=10)

    for i in range(len(objtypes)):
        ax=fig.add_subplot('23{}'.format(i+1))

        objs=np.where(objects==objtypes[i])[0]
        obj=random.choice(objs)
        objflux=flux[obj]

        ax.set_xlabel('Wavelength (Angstroms)',fontsize=8)
        ax.set_ylabel('{} Flux (counts)'.format(objtypes[i]),fontsize=8)
        ax.tick_params(axis='x',labelsize=8)
        ax.tick_params(axis='y',labelsize=8)
        ax.plot(wavelength,objflux)

    plt.tight_layout()
    plt.subplots_adjust(top=0.9)

#    gs=GridSpec(6,4)
#    plt.suptitle("Sky Residuals after {}, Camera: {}, ExpID: {}".format(paname,camera,expid))
#
#    ax0=fig.add_subplot(gs[:2,2:])
#    ax0.set_axis_off()
#    keys=["MED_RESID","NBAD_PCHI","NREJ","NSKY_FIB","RESID_PER"]
#    skyfiberid=qa_dict["METRICS"]["SKYFIBERID"]
#
#    xl=0.05
#    yl=0.9
#    for key in keys:
#        ax0.text(xl,yl,key+': '+str(qa_dict["METRICS"][key]),transform=ax0.transAxes,ha='left',fontsize='x-small')
#        yl=yl-0.1
#
#    ax1=fig.add_subplot(gs[:2,:2])
#    ax1.plot(wavelength, med_resid_wave,'b')
#    ax1.set_ylabel("Med. Sky Res. (photon counts)",fontsize=10)
#    ax1.set_xlabel("Wavelength(A)",fontsize=10)
#    ax1.set_ylim(np.percentile(med_resid_wave,2.5),np.percentile(med_resid_wave,97.5))
#    ax1.set_xlim(np.min(wavelength),np.max(wavelength))
#    ax1.tick_params(axis='x',labelsize=10)
#    ax1.tick_params(axis='y',labelsize=10)
#
#    ax2=fig.add_subplot(gs[3:,:])
#    index=range(med_resid_fiber.shape[0])
#    hist_res=ax2.bar(index,med_resid_fiber,align='center')
#    ax2.plot(index,np.zeros_like(index),'k-')
#    #ax1.plot(index,med_resid_fiber,'bo')
#    ax2.set_xlabel('Sky fiber ID',fontsize=10)
#    ax2.set_ylabel('Med. Sky Res. (photon counts)',fontsize=10)
#    ax2.tick_params(axis='x',labelsize=10)
#    ax2.tick_params(axis='y',labelsize=10)
#    ax2.set_xticks(index)
#    ax2.set_xticklabels(skyfiberid)
#    ax2.set_xlim(0)
#    #plt.tight_layout()

    fig.savefig(outfile)


def plot_SNR(qa_dict,outfile,objlist,badfibs,fitsnr,rescut=0.2,sigmacut=2.):
    """
    Plot SNR

    Args:
        qa_dict: dictionary of qa outputs from running qa_quicklook.Calculate_SNR
        outfile: output png file
        objlist: list of objtype for log(snr**2) vs. mag plots
        badfibs: list of fibers with infs or nans to remove for plotting
        fitsnr: list of snr vs. mag fitting coefficients # JXP -- THIS IS NOT TRUE!!
        rescut: only plot residuals (+/-) less than rescut (default 0.2)
        sigmacut: only plot residuals (+/-) less than sigma cut (default 2.0)
        NOTE: rescut taken as default cut parameter
    """

    
    med_snr=qa_dict["METRICS"]["MEDIAN_SNR"]
    avg_med_snr=np.mean(med_snr)
    index=np.arange(med_snr.shape[0])
    resids=qa_dict["METRICS"]["SNR_RESID"]
    camera = qa_dict["CAMERA"]
    expid=qa_dict["EXPID"]
    paname=qa_dict["PANAME"]

    ra=[]
    dec=[]
    mags=[]
    snrs=[]
    o=np.arange(len(objlist))
    for t in range(len(o)):
        otype=list(objlist)[t]
        oid=np.where(np.array(list(objlist))==otype)[0][0]
        mag=qa_dict["METRICS"]["SNR_MAG_TGT"][oid][1]
        snr=qa_dict["METRICS"]["SNR_MAG_TGT"][oid][0]
        if otype == 'STD':
            fibers = qa_dict['METRICS']['STAR_FIBERID']
        else:
            fibers = qa_dict['METRICS']['%s_FIBERID'%otype]
        #- Remove invalid values for plotting
        #  JXP -- This is not a good way to code this in Python
        badobj = badfibs[oid]
        if len(badobj) > 0:
            fibers = np.array(fibers)
            badfibs = np.array(badfibs)
            remove = []
            for ff in range(len(badobj)):
                rm = np.where(fibers==badobj[ff])[0]
                if len(rm) == 1:
                    remove.append(rm[0])
            badfibs=list(badfibs)
            fibers=list(fibers)
            for rr in range(len(remove)):
                fibers.remove(fibers[remove[rr]])
                mag.remove(mag[remove[rr]])
                snr.remove(snr[remove[rr]])
                for ri in range(len(remove)):
                     remove[ri]-=1
        mags.append(mag)
        snrs.append(snr)
        for c in range(len(fibers)):
            ras = qa_dict['METRICS']['RA'][fibers[c]]
            decs = qa_dict['METRICS']['DEC'][fibers[c]]
            ra.append(ras)
            dec.append(decs)

    if rescut is None and sigmacut is not None:
        range_min = np.mean(resids) - sigmacut * np.std(resids)
        range_max = np.mean(resids) + sigmacut * np.std(resids)
        for ii in range(len(resids)):
            if resids[ii] <= range_min:
                resids[ii] = range_min
            elif resids[ii] >= range_max:
                resids[ii] = range_max

    if camera[0] == 'b':
        thisfilter='DECAM_G'
    elif camera[0] == 'r':
        thisfilter='DECAM_R'
    else:
        thisfilter='DECAM_Z'

    fig=plt.figure()
    plt.suptitle("Signal/Noise after {}, Camera: {}, ExpID: {}".format(paname,camera,expid),fontsize=10,y=0.99)

    rmneg=med_snr[med_snr>=0.]
    rmind=index[med_snr>=0.]

    ax1=fig.add_subplot(221)
    hist_med=ax1.semilogy(rmind,rmneg,linewidth=1)
    ax1.set_xlabel('Fiber #',fontsize=6)
    ax1.set_ylabel('Median S/N',fontsize=8)
    ax1.tick_params(axis='x',labelsize=6)
    ax1.tick_params(axis='y',labelsize=6)
    ax1.set_xlim(0)

    ax2=fig.add_subplot(222)
    ax2.set_title('Residual SNR: (calculated SNR - fit SNR) / fit SNR',fontsize=8)
    ax2.set_xlabel('RA',fontsize=6)
    ax2.set_ylabel('DEC',fontsize=6)
    ax2.tick_params(axis='x',labelsize=6)
    ax2.tick_params(axis='y',labelsize=6)
    if rescut is not None:
        resid_plot=ax2.scatter(ra,dec,s=2,c=resids,cmap=plt.cm.bwr,vmin=-rescut,vmax=rescut)
        fig.colorbar(resid_plot,ticks=[-rescut,0.,rescut])
    else:
        resid_plot=ax2.scatter(ra,dec,s=2,c=resids,cmap=plt.cm.bwr)
        fig.colorbar(resid_plot,ticks=[np.min(resids),0,np.max(resids)])

    for i in range(len(o)):
        ax=fig.add_subplot('24{}'.format(i+5))

        objtype=objlist[i]
        objid=np.where(np.array(objlist)==objtype)[0][0]
        obj_mag=mags[objid]
        obj_snr=snrs[objid]
        plot_mag=sorted(obj_mag)
        #plot_fit=np.array(fitsnr[objid])**2
        snr2=np.array(obj_snr)**2
        fitval=qa_dict["METRICS"]["FITCOEFF_TGT"][objid]

        # Calculate the model
        flux = 10 ** (-0.4 * (np.array(plot_mag) - 22.5))
        funcMap = s2n_funcs(exptime=qa_dict['METRICS']['EXPTIME'],
                            r2=qa_dict['METRICS']['r2'])
        fitfunc = funcMap['astro']
        plot_fit = fitfunc(flux, *fitval)

        # Plot
        if i == 0:
            ax.set_ylabel('Median S/N**2',fontsize=8)
        ax.set_xlabel('{} Mag ({})\na={:.2f}, B={:.2f}'.format(objtype,thisfilter,fitval[0],fitval[1]),fontsize=6)
        ax.set_xlim(16,24)
        ax.tick_params(axis='x',labelsize=6)
        ax.tick_params(axis='y',labelsize=6)
        ax.semilogy(obj_mag,snr2,'b.',markersize=1)
<<<<<<< HEAD
        ax.semilogy(plot_mag,plot_fit,'y',linewidth=1)
=======
        ax.semilogy(plot_mag,plot_fit**2,'y',markersize=0.5)

>>>>>>> 722240ca

    fig.savefig(outfile)

def plot_lpolyhist(qa_dict,outfile):
    """
    Plot histogram for each legendre polynomial coefficient in WSIGMA array.

    Args:
        qa_dict: Dictionary of qa outputs from running qa_quicklook.Check_Resolution
        outfile: Name of figure.
    """
    paname = qa_dict["PANAME"]
    p0 = qa_dict["DATA"]["LPolyCoef0"]
    p1 = qa_dict["DATA"]["LPolyCoef1"]
    p2 = qa_dict["DATA"]["LPolyCoef2"]

    fig = plt.figure()
    plt.suptitle("{} QA Legendre Polynomial Coefficient Histograms".format(paname))

    # Creating subplots
    ax1 = fig.add_subplot(311)
    n1, bins1, patches1 = ax1.hist(p0, bins=20, ec='black')
    ax1.set_xticks(bins1[::3])
    ax1.xaxis.set_major_formatter(FormatStrFormatter('%0.3f'))
    ax1.set_xlabel('Zeroth Legendre Polynomial Coefficient (p0)')
    ax1.set_ylabel('Frequency')

    ax2 = fig.add_subplot(312)
    n2, bins2, patches2 = ax2.hist(p1, bins=20, ec='black')
    ax2.set_xticks(bins2[::3])
    ax2.xaxis.set_major_formatter(FormatStrFormatter('%0.3f'))
    ax2.set_xlabel('First Legendre Polynomial Coefficient (p1)')
    ax2.set_ylabel('Frequency')

    ax3 = fig.add_subplot(313)
    n3, bins3, patches3 = ax3.hist(p2, bins=20, ec='black')
    ax3.set_xticks(bins3[::3])
    ax3.xaxis.set_major_formatter(FormatStrFormatter('%0.3f'))
    ax3.set_xlabel('Second Legendre Polynomial Coefficient (p2)')
    ax3.set_ylabel('Frequency')

    plt.tight_layout()
    plt.subplots_adjust(top=0.92)

    fig.savefig(outfile)<|MERGE_RESOLUTION|>--- conflicted
+++ resolved
@@ -653,12 +653,8 @@
         ax.tick_params(axis='x',labelsize=6)
         ax.tick_params(axis='y',labelsize=6)
         ax.semilogy(obj_mag,snr2,'b.',markersize=1)
-<<<<<<< HEAD
         ax.semilogy(plot_mag,plot_fit,'y',linewidth=1)
-=======
-        ax.semilogy(plot_mag,plot_fit**2,'y',markersize=0.5)
-
->>>>>>> 722240ca
+
 
     fig.savefig(outfile)
 
