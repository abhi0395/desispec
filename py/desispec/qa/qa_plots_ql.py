"""
This includes routines to make pdf plots on the qa outputs from quicklook.
"""

import numpy as np
from matplotlib import pyplot as plt
from matplotlib.gridspec import GridSpec

def plot_countspectralbins(qa_dict,outfile):
    """
    Plot count spectral bins.

    While reading from yaml output file, qa_dict is the value to the first top level key, 
    which is the name of that QA

    qa_dict example::

        {'CAMERA': 'r0',
         'EXPID': '00000006',
         'QATIME': '2016-08-02T14:40:03.269684',
         'PANAME': 'BOXCAR',
         'PARAMS': {'CUTLO', 100, 'CUTMED', 250, 'CUTHI', 500},
         'METRICS': {'NBINSLOW': array([ 2575.,  2611.,  2451.,  2495.,  2357.,  2452.,  
                    2528.,  2501.,  2548.,  2461.]),
                   'NBINSLOW_AMP': array([ 1249.74,     0.  ,  1198.01,     0.  ]),
                   'NBINSMED': array([ 2503.,  2539.,  2161.,  2259.,  2077.,  2163.,  2284.,  2268.,  2387.,  2210.]),
                   'NBINSMED_AMP': array([ 1149.55,     0.  ,  1095.02,     0.  ]),
                   'NBINSHIGH': array([ 2307.,  2448.,   229.,  1910.,    94.,   306.,  2056.,  1941.,  2164.,   785.]),
                   'NBINSHIGH_AMP': array([ 688.85,    0.  ,  648.75,    0.  ])
                   'NGOODFIBERS: 10}}}

    Args:
        qa_dict: dictionary of qa outputs from running qa_quicklook.CountSpectralBins
        outfile: Name of figure.
    """
    camera = qa_dict["CAMERA"]
    expid=qa_dict["EXPID"]
    paname=qa_dict["PANAME"]
    
    binslo=qa_dict["METRICS"]["NBINSLOW"]
    binsmed=qa_dict["METRICS"]["NBINSMED"]
    binshi=qa_dict["METRICS"]["NBINSHIGH"]

    cutlo=qa_dict["PARAMS"]["CUTLO"]
    cuthi=qa_dict["PARAMS"]["CUTHI"]
    cutmed=qa_dict["PARAMS"]["CUTMED"]

    index=np.arange(binslo.shape[0])

    fig=plt.figure()
<<<<<<< HEAD
    plt.suptitle("Count spectral bins after %s, Camera: %s, ExpID: %s"%(paname,camera,expid),fontsize=10,y=0.99)
=======
    plt.suptitle("Count spectral bins after {}, Camera: {}, ExpID: {}".format(paname,camera,expid),fontsize=10,y=0.99)
>>>>>>> f37a09b3

    gs=GridSpec(7,6)
    ax1=fig.add_subplot(gs[1:4,:2])
    ax2=fig.add_subplot(gs[1:4,2:4])
    ax3=fig.add_subplot(gs[1:4,4:])
    ax4=fig.add_subplot(gs[4:,:2])
    ax5=fig.add_subplot(gs[4:,2:4])
    ax6=fig.add_subplot(gs[4:,4:])

    hist_med=ax1.bar(index,binslo,color='b',align='center')
    ax1.set_xlabel('Fiber #',fontsize=10)
    ax1.set_ylabel('Photon Counts > {:d}'.format(cutlo),fontsize=10)
    ax1.tick_params(axis='x',labelsize=10)
    ax1.tick_params(axis='y',labelsize=10)

    hist_med=ax2.bar(index,binsmed,color='r',align='center')
    ax2.set_xlabel('Fiber #',fontsize=10)
    ax2.set_ylabel('Photon Counts > {:d}'.format(cutmed),fontsize=10)
    ax2.tick_params(axis='x',labelsize=10)
    ax2.tick_params(axis='y',labelsize=10)

    hist_med=ax3.bar(index,binshi,color='g',align='center')
    ax3.set_xlabel('Fiber #',fontsize=10)
    ax3.set_ylabel('Photon Counts > {:d}'.format(cuthi),fontsize=10)
    ax3.tick_params(axis='x',labelsize=10)
    ax3.tick_params(axis='y',labelsize=10)

    #- plotting if amp is turned on
    if "NBINSLOW_AMP" in qa_dict["METRICS"]:

        binslo_amp=qa_dict["METRICS"]["NBINSLOW_AMP"]
        binsmed_amp=qa_dict["METRICS"]["NBINSMED_AMP"]
        binshi_amp=qa_dict["METRICS"]["NBINSHIGH_AMP"]
    
        heatmap1=ax4.pcolor(binslo_amp.reshape(2,2),cmap=plt.cm.OrRd)
        ax4.set_xlabel("Avg. bins > counts: {:d} (per Amp)".format(cutlo),fontsize=8)
        ax4.tick_params(axis='x',labelsize=10,labelbottom='off')
        ax4.tick_params(axis='y',labelsize=10,labelleft='off')
        ax4.annotate("Amp 1\n{:.1f}".format(binslo_amp[0]),
                 xy=(0.4,0.4),
                 fontsize=10
                 )
        ax4.annotate("Amp 2\n{:.1f}".format(binslo_amp[1]),
                 xy=(1.4,0.4),
                 fontsize=10
                 )
        ax4.annotate("Amp 3\n{:.1f}".format(binslo_amp[2]),
                 xy=(0.4,1.4),
                 fontsize=10
                 )
        ax4.annotate("Amp 4\n{:.1f}".format(binslo_amp[3]),
                 xy=(1.4,1.4),
                 fontsize=10
                 )
        heatmap2=ax5.pcolor(binsmed_amp.reshape(2,2),cmap=plt.cm.OrRd)
        ax5.set_xlabel("Avg. bins > counts: {:d} (per Amp)".format(cutmed),fontsize=8)
        ax5.tick_params(axis='x',labelsize=10,labelbottom='off')
        ax5.tick_params(axis='y',labelsize=10,labelleft='off')
        ax5.annotate("Amp 1\n{:.1f}".format(binsmed_amp[0]),
                 xy=(0.4,0.4),
                 fontsize=10
                 )
        ax5.annotate("Amp 2\n{:.1f}".format(binsmed_amp[1]),
                 xy=(1.4,0.4),
                 fontsize=10
                 )
        ax5.annotate("Amp 3\n{:.1f}".format(binsmed_amp[2]),
                 xy=(0.4,1.4),
                 fontsize=10
                 )
        ax5.annotate("Amp 4\n{:.1f}".format(binsmed_amp[3]),
                 xy=(1.4,1.4),
                 fontsize=10
                 )

        heatmap3=ax6.pcolor(binshi_amp.reshape(2,2),cmap=plt.cm.OrRd)
        ax6.set_xlabel("Avg. bins > counts: {:d} (per Amp)".format(cuthi),fontsize=8)
        ax6.tick_params(axis='x',labelsize=10,labelbottom='off')
        ax6.tick_params(axis='y',labelsize=10,labelleft='off')
        ax6.annotate("Amp 1\n{:.1f}".format(binshi_amp[0]),
                 xy=(0.4,0.4),
                 fontsize=10
                 )
        ax6.annotate("Amp 2\n{:.1f}".format(binshi_amp[1]),
                 xy=(1.4,0.4),
                 fontsize=10
                 )
        ax6.annotate("Amp 3\n{:.1f}".format(binshi_amp[2]),
                 xy=(0.4,1.4),
                 fontsize=10
                 )
        ax6.annotate("Amp 4\n{:.1f}".format(binshi_amp[3]),
                 xy=(1.4,1.4),
                 fontsize=10
                 )
    plt.tight_layout()
    fig.savefig(outfile)

def plot_countpix(qa_dict,outfile):
    """
    Plot pixel counts above some threshold
    
    qa_dict example::
        
        {'CAMERA': 'r0',
        'EXPID': '00000006',
        'QATIME': '2016-08-02T14:39:59.157986',
        'PANAME': 'PREPROC',
        'PARAMS': {'CUTLO': 100, 'CUTHI': 500},
        'METRICS': {'NPIX_LOW': 0,
                  'NPIX_LOW_AMP': [254549, 0, 242623, 0],
                  'NPIX3SIG': 3713,
                  'NPIX3SIG_AMP': [128158, 2949, 132594, 3713],
                  'NPIX_HIGH': 0,
                  'NPIX_HIGH_AMP': [1566, 0, 1017, 0]}}}

    Args:
        qa_dict: qa dictionary from countpix qa
        outfile: pdf file of the plot
    """
<<<<<<< HEAD
    #spectrograph=qa_dict["SPECTROGRAPH"]
    expid=qa_dict["EXPID"]
    #arm=qa_dict["ARM"]
=======
    expid=qa_dict["EXPID"]
>>>>>>> f37a09b3
    camera = qa_dict["CAMERA"]
    paname=qa_dict["PANAME"]
    count3sig=qa_dict["METRICS"]["NPIX3SIG"]
    count3sig_amp=np.array(qa_dict["METRICS"]["NPIX3SIG_AMP"])
    countlo=qa_dict["METRICS"]["NPIX_LOW"]
    countlo_amp=np.array(qa_dict["METRICS"]["NPIX_LOW_AMP"])
    counthi=qa_dict["METRICS"]["NPIX_HIGH"]
    counthi_amp=np.array(qa_dict["METRICS"]["NPIX_HIGH_AMP"])

    cutlo=qa_dict["PARAMS"]["CUTLO"]
    cuthi=qa_dict["PARAMS"]["CUTHI"]

    fig=plt.figure()
<<<<<<< HEAD
    plt.suptitle("Count pixels after %s, Camera: %s, ExpID: %s"%(paname,camera,expid),fontsize=10,y=0.99)
    ax1=fig.add_subplot(221)
    heatmap1=ax1.pcolor(count3sig_amp.reshape(2,2),cmap=plt.cm.OrRd)
    plt.title('Pixels above 3 sigma = %i' %count3sig, fontsize=10)
    ax1.set_xlabel("# of pixels with counts above 3sig. (per Amp)",fontsize=10)
    ax1.tick_params(axis='x',labelsize=10,labelbottom='off')
    ax1.tick_params(axis='y',labelsize=10,labelleft='off')
    ax1.annotate("Amp 1\n%i"%count3sig_amp[0],
                 xy=(0.4,0.4),
                 fontsize=10
                 )
    ax1.annotate("Amp 2\n%i"%count3sig_amp[1],
                 xy=(1.4,0.4),
                 fontsize=10
                 )
    ax1.annotate("Amp 3\n%i"%count3sig_amp[2],
                 xy=(0.4,1.4),
                 fontsize=10
                 )
    ax1.annotate("Amp 4\n%i"%count3sig_amp[3],
=======
    plt.suptitle("Count pixels after {}, Camera: {}, ExpID: {}".format(paname,camera,expid),fontsize=10,y=0.99)
    ax1=fig.add_subplot(221)
    heatmap1=ax1.pcolor(count3sig_amp.reshape(2,2),cmap=plt.cm.OrRd)
    plt.title('Total Pixels > 3 sigma = {:d}'.format(count3sig), fontsize=10)
    ax1.set_xlabel("# pixels with counts > 3sig. (per Amp)",fontsize=10)
    ax1.tick_params(axis='x',labelsize=10,labelbottom='off')
    ax1.tick_params(axis='y',labelsize=10,labelleft='off')
    ax1.annotate("Amp 1\n{:d}".format(count3sig_amp[0]),
                 xy=(0.4,0.4),
                 fontsize=10
                 )
    ax1.annotate("Amp 2\n{:d}".format(count3sig_amp[1]),
                 xy=(1.4,0.4),
                 fontsize=10
                 )
    ax1.annotate("Amp 3\n{:d}".format(count3sig_amp[2]),
                 xy=(0.4,1.4),
                 fontsize=10
                 )
    ax1.annotate("Amp 4\n{:d}".format(count3sig_amp[3]),
>>>>>>> f37a09b3
                 xy=(1.4,1.4),
                 fontsize=10
                 )
    ax2=fig.add_subplot(222)
<<<<<<< HEAD
    heatmap2=ax2.pcolor(count100_amp.reshape(2,2),cmap=plt.cm.OrRd)
    plt.title('Pixels above 100 counts = %i' %count100, fontsize=10)
    ax2.set_xlabel("# of pixels with counts above 100 (per Amp)",fontsize=10)
    ax2.tick_params(axis='x',labelsize=10,labelbottom='off')
    ax2.tick_params(axis='y',labelsize=10,labelleft='off')
    ax2.annotate("Amp 1\n%i"%count100_amp[0],
                 xy=(0.4,0.4),
                 fontsize=10
                 )
    ax2.annotate("Amp 2\n%i"%count100_amp[1],
                 xy=(1.4,0.4),
                 fontsize=10
                 )
    ax2.annotate("Amp 3\n%i"%count100_amp[2],
                 xy=(0.4,1.4),
                 fontsize=10
                 )
    ax2.annotate("Amp 4\n%i"%count100_amp[3],
=======
    heatmap2=ax2.pcolor(countlo_amp.reshape(2,2),cmap=plt.cm.OrRd)
    plt.title('Total Pixels > counts: {:d} = {:d}'.format(cutlo,countlo), fontsize=10)
    ax2.set_xlabel("# pixels with counts > {:d} (per Amp)".format(cutlo),fontsize=10)
    ax2.tick_params(axis='x',labelsize=10,labelbottom='off')
    ax2.tick_params(axis='y',labelsize=10,labelleft='off')
    ax2.annotate("Amp 1\n{:d}".format(countlo_amp[0]),
                 xy=(0.4,0.4),
                 fontsize=10
                 )
    ax2.annotate("Amp 2\n{:d}".format(countlo_amp[1]),
                 xy=(1.4,0.4),
                 fontsize=10
                 )
    ax2.annotate("Amp 3\n{:d}".format(countlo_amp[2]),
                 xy=(0.4,1.4),
                 fontsize=10
                 )
    ax2.annotate("Amp 4\n{:d}".format(countlo_amp[3]),
>>>>>>> f37a09b3
                 xy=(1.4,1.4),
                 fontsize=10
                 )
    ax3=fig.add_subplot(223)
<<<<<<< HEAD
    heatmap3=ax3.pcolor(count500_amp.reshape(2,2),cmap=plt.cm.OrRd)
    plt.title('Pixels above 500 counts = %i' %count500, fontsize=10)
    ax3.set_xlabel("# of pixels with counts above 500 (per Amp)",fontsize=10)
    ax3.tick_params(axis='x',labelsize=10,labelbottom='off')
    ax3.tick_params(axis='y',labelsize=10,labelleft='off')
    ax3.annotate("Amp 1\n%i"%count500_amp[0],
                 xy=(0.4,0.4),
                 fontsize=10
                 )
    ax3.annotate("Amp 2\n%i"%count500_amp[1],
                 xy=(1.4,0.4),
                 fontsize=10
                 )
    ax3.annotate("Amp 3\n%i"%count500_amp[2],
                 xy=(0.4,1.4),
                 fontsize=10
                 )
    ax3.annotate("Amp 4\n%i"%count500_amp[3],
=======
    heatmap3=ax3.pcolor(counthi_amp.reshape(2,2),cmap=plt.cm.OrRd)
    plt.title('Total Pixels > counts: {:d} = {:d}'.format(cuthi,counthi), fontsize=10)
    ax3.set_xlabel("# pixels with counts > {:d} (per Amp)".format(cuthi),fontsize=10)
    ax3.tick_params(axis='x',labelsize=10,labelbottom='off')
    ax3.tick_params(axis='y',labelsize=10,labelleft='off')
    ax3.annotate("Amp 1\n{:d}".format(counthi_amp[0]),
                 xy=(0.4,0.4),
                 fontsize=10
                 )
    ax3.annotate("Amp 2\n{:d}".format(counthi_amp[1]),
                 xy=(1.4,0.4),
                 fontsize=10
                 )
    ax3.annotate("Amp 3\n{:d}".format(counthi_amp[2]),
                 xy=(0.4,1.4),
                 fontsize=10
                 )
    ax3.annotate("Amp 4\n{:d}".format(counthi_amp[3]),
>>>>>>> f37a09b3
                 xy=(1.4,1.4),
                 fontsize=10
                 )
    plt.tight_layout()
    fig.savefig(outfile)

def plot_bias_overscan(qa_dict,outfile):
    """
    Map of bias from overscan from 4 regions of CCD
    
    qa_dict example::

        {'ARM': 'r',
        'EXPID': '00000006',
        'QATIME': '2016-08-02T14:39:59.773229',
        'PANAME': 'PREPROC',
        'SPECTROGRAPH': 0,
        'METRICS': {'BIAS': -0.0080487558302569373,
                  'BIAS_AMP': array([-0.01132324, -0.02867701, -0.00277266,  0.0105779 ])}}

    Args:
        qa_dict: qa dictionary from countpix qa
        outfile : pdf file of the plot
    """
    expid=qa_dict["EXPID"]
    camera =qa_dict["CAMERA"]
    paname=qa_dict["PANAME"]

<<<<<<< HEAD
    bias=qa_dict["VALUE"]["BIAS"]
    bias_amp=qa_dict["VALUE"]["BIAS_AMP"]
    fig=plt.figure()
    plt.suptitle("Bias from overscan region after %s, Camera: %s, ExpID: %s"%(paname,camera,expid),fontsize=10,y=0.99)
=======
    bias=qa_dict["METRICS"]["BIAS"]
    bias_amp=qa_dict["METRICS"]["BIAS_AMP"]
    fig=plt.figure()
    plt.suptitle("Bias from overscan region after {}, Camera: {}, ExpID: {}".format(paname,camera,expid),fontsize=10,y=0.99)
>>>>>>> f37a09b3
    ax1=fig.add_subplot(111)
    heatmap1=ax1.pcolor(bias_amp.reshape(2,2),cmap=plt.cm.OrRd)
    plt.title('Bias = {:.4f}'.format(bias), fontsize=10)
    ax1.set_xlabel("Avg. bias value per Amp (photon counts)",fontsize=10)
    ax1.tick_params(axis='x',labelsize=10,labelbottom='off')
    ax1.tick_params(axis='y',labelsize=10,labelleft='off')
    ax1.annotate("Amp 1\n{:.3f}".format(bias_amp[0]),
                 xy=(0.4,0.4),
                 fontsize=10
                 )
    ax1.annotate("Amp 2\n{:.3f}".format(bias_amp[1]),
                 xy=(1.4,0.4),
                 fontsize=10
                 )
    ax1.annotate("Amp 3\n{:.3f}".format(bias_amp[2]),
                 xy=(0.4,1.4),
                 fontsize=10
                 )
    ax1.annotate("Amp 4\n{:.3f}".format(bias_amp[3]),
                 xy=(1.4,1.4),
                 fontsize=10
                 )
    fig.savefig(outfile)

def plot_XWSigma(qa_dict,outfile):
    """
    Plot XWSigma
    
    qa_dict example::
        
        {'ARM': 'r',
         'EXPID': '00000006',
         'QATIME': '2016-07-08T06:05:34.56',
         'PANAME': 'PREPROC',
         'SPECTROGRAPH': 0,
         'METRICS': {'XSIGMA': array([ 1.9, 1.81, 1.2...]),
                   'XSIGMA_MED': 1.81,
                   'XSIGMA_MED_SKY': 1.72,
                   'XSIGMA_AMP': array([ 1.9, 1.8, 1.7, 1.84]),
                   'WSIGMA': array([ 1.9, 1.81, 1.2...]),
                   'WSIGMA_MED': 1.81,
                   'WSIGMA_MED_SKY': 1.72,
                   'WSIGMA_AMP': array([ 1.9, 1.8, 1.7, 1.84])}}

    Args:
        qa_dict: qa dictionary from countpix qa
        outfile : file of the plot
    """
    camera=qa_dict["CAMERA"]
    expid=qa_dict["EXPID"]
    pa=qa_dict["PANAME"]
    xsigma=qa_dict["METRICS"]["XSIGMA"]
    wsigma=qa_dict["METRICS"]["WSIGMA"]
    xsigma_med=qa_dict["METRICS"]["XSIGMA_MED"]
    wsigma_med=qa_dict["METRICS"]["WSIGMA_MED"]
    xfiber=np.arange(xsigma.shape[0])
    wfiber=np.arange(wsigma.shape[0])

    fig=plt.figure()
<<<<<<< HEAD
    plt.suptitle("X & W Sigma over sky peaks, Camera: %s, ExpID: %s"%(camera,expid),fontsize=10,y=0.99)
=======
    plt.suptitle("X & W Sigma over sky peaks, Camera: {}, ExpID: {}".format(camera,expid),fontsize=10,y=0.99)
>>>>>>> f37a09b3

    ax1=fig.add_subplot(221)
    hist_x=ax1.bar(xfiber,xsigma,align='center')
    ax1.set_xlabel("Fiber #",fontsize=10)
    ax1.set_ylabel("X std. dev. (# of pixels)",fontsize=10)
    ax1.tick_params(axis='x',labelsize=10)
    ax1.tick_params(axis='y',labelsize=10)
    plt.xlim(0,len(xfiber))

#    ax2=fig.add_subplot(222)
#    hist_w=ax2.bar(wfiber,wsigma,align='center')
#    ax2.set_xlabel("Fiber #",fontsize=10)
#    ax2.set_ylabel("W std. dev. (# of pixels)",fontsize=10)
#    ax2.tick_params(axis='x',labelsize=10)
#    ax2.tick_params(axis='y',labelsize=10)
#    plt.xlim(0,len(wfiber))

    if "XSIGMA_AMP" in qa_dict["METRICS"]:
        xsigma_amp=qa_dict["METRICS"]["XSIGMA_AMP"]
        wsigma_amp=qa_dict["METRICS"]["WSIGMA_AMP"]
        ax3=fig.add_subplot(223)
        heatmap3=ax3.pcolor(xsigma_amp.reshape(2,2),cmap=plt.cm.OrRd)
        plt.title('X Sigma = {:.4f}'.format(xsigma_med), fontsize=10)
        ax3.set_xlabel("X std. dev. per Amp (# of pixels)",fontsize=10)
        ax3.tick_params(axis='x',labelsize=10,labelbottom='off')
        ax3.tick_params(axis='y',labelsize=10,labelleft='off')
        ax3.annotate("Amp 1\n{:.3f}".format(xsigma_amp[0]),
                 xy=(0.4,0.4),
                 fontsize=10
                 )
        ax3.annotate("Amp 2\n{:.3f}".format(xsigma_amp[1]),
                 xy=(1.4,0.4),
                 fontsize=10
                 )
        ax3.annotate("Amp 3\n{:.3f}".format(xsigma_amp[2]),
                 xy=(0.4,1.4),
                 fontsize=10
                 )
        ax3.annotate("Amp 4\n{:.3f}".format(xsigma_amp[3]),
                 xy=(1.4,1.4),
                 fontsize=10
                 )

        ax4=fig.add_subplot(224)
        heatmap4=ax4.pcolor(wsigma_amp.reshape(2,2),cmap=plt.cm.OrRd)
        plt.title('W Sigma = {:.4f}'.format(wsigma_med), fontsize=10)
        ax4.set_xlabel("W std. dev. per Amp (# of pixels)",fontsize=10)
        ax4.tick_params(axis='x',labelsize=10,labelbottom='off')
        ax4.tick_params(axis='y',labelsize=10,labelleft='off')
        ax4.annotate("Amp 1\n{:.3f}".format(wsigma_amp[0]),
                 xy=(0.4,0.4),
                 fontsize=10
                 )
        ax4.annotate("Amp 2\n{:.3f}".format(wsigma_amp[1]),
                 xy=(1.4,0.4),
                 fontsize=10
                 )
        ax4.annotate("Amp 3\n{:.3f}".format(wsigma_amp[2]),
                 xy=(0.4,1.4),
                 fontsize=10
                 )
        ax4.annotate("Amp 4\n{:.3f}".format(wsigma_amp[3]),
                 xy=(1.4,1.4),
                 fontsize=10
                 )

    plt.tight_layout()
    fig.savefig(outfile)
    
def plot_RMS(qa_dict,outfile):
    """
    Plot RMS
    
    qa_dict example::
        
        {'ARM': 'r',
         'EXPID': '00000006',
         'QATIME': '2016-07-08T06:05:34.56',
         'PANAME': 'PREPROC',
         'SPECTROGRAPH': 0,
         'METRICS': {'RMS': 40.218151021598679,
                   'RMS_AMP': array([ 55.16847779,   2.91397089,  55.26686528,   2.91535373])
                   'RMS_OVER': 40.21815,
                   'RMS_OVER_AMP': array([ 55.168,   2.913,   55.266,  2.915])
                    }
        }

    Args:
        qa_dict: dictionary of qa outputs from running qa_quicklook.Get_RMS
        outfile: Name of plot output file
    """
<<<<<<< HEAD
    rms=qa_dict["VALUE"]["RMS"]
    rms_amp=qa_dict["VALUE"]["RMS_AMP"]
    rms_over=qa_dict["VALUE"]["RMS_OVER"]
    rms_over_amp=qa_dict["VALUE"]["RMS_OVER_AMP"]
=======
    rms=qa_dict["METRICS"]["RMS"]
    rms_amp=qa_dict["METRICS"]["RMS_AMP"]
    rms_over=qa_dict["METRICS"]["RMS_OVER"]
    rms_over_amp=qa_dict["METRICS"]["RMS_OVER_AMP"]
>>>>>>> f37a09b3
    # arm=qa_dict["ARM"]
    # spectrograph=qa_dict["SPECTROGRAPH"]
    camera = qa_dict["CAMERA"]

    expid=qa_dict["EXPID"]
    pa=qa_dict["PANAME"]

    fig=plt.figure()
<<<<<<< HEAD
    plt.suptitle("RMS image counts per amplifier, Camera: %s, ExpID: %s"%(camera,expid),fontsize=10,y=0.99)
=======
    plt.suptitle("RMS image counts per amplifier, Camera: {}, ExpID: {}".format(camera,expid),fontsize=10,y=0.99)
>>>>>>> f37a09b3
    ax1=fig.add_subplot(211)
    heatmap1=ax1.pcolor(rms_amp.reshape(2,2),cmap=plt.cm.OrRd)
    plt.title('RMS = {:.4f}'.format(rms), fontsize=10)
    ax1.set_xlabel("RMS per Amp (photon counts)",fontsize=10)
    ax1.tick_params(axis='x',labelsize=10,labelbottom='off')
    ax1.tick_params(axis='y',labelsize=10,labelleft='off')
    ax1.annotate("Amp 1\n{:.3f}".format(rms_amp[0]),
                 xy=(0.4,0.4),
                 fontsize=10
                 )
    ax1.annotate("Amp 2\n{:.3f}".format(rms_amp[1]),
                 xy=(1.4,0.4),
                 fontsize=10
                 )
    ax1.annotate("Amp 3\n{:.3f}".format(rms_amp[2]),
                 xy=(0.4,1.4),
                 fontsize=10
                 )
    ax1.annotate("Amp 4\n{:.3f}".format(rms_amp[3]),
                 xy=(1.4,1.4),
                 fontsize=10
                 )
    ax2=fig.add_subplot(212)
    heatmap2=ax2.pcolor(rms_over_amp.reshape(2,2),cmap=plt.cm.OrRd)
    plt.title('RMS Overscan = {:.4f}'.format(rms_over), fontsize=10)
    ax2.set_xlabel("RMS Overscan per Amp (photon counts)",fontsize=10)
    ax2.tick_params(axis='x',labelsize=10,labelbottom='off')
    ax2.tick_params(axis='y',labelsize=10,labelleft='off')
    ax2.annotate("Amp 1\n{:.3f}".format(rms_over_amp[0]),
                 xy=(0.4,0.4),
                 fontsize=10
                 )
    ax2.annotate("Amp 2\n{:.3f}".format(rms_over_amp[1]),
                 xy=(1.4,0.4),
                 fontsize=10
                 )
    ax2.annotate("Amp 3\n{:.3f}".format(rms_over_amp[2]),
                 xy=(0.4,1.4),
                 fontsize=10
                 )
    ax2.annotate("Amp 4\n{:.3f}".format(rms_over_amp[3]),
                 xy=(1.4,1.4),
                 fontsize=10
                 )
    fig.savefig(outfile)

def plot_integral(qa_dict,outfile):
    """
    Plot integral.

    qa_dict example::
        
        {'ARM': 'r',
         'EXPID': '00000002',
         'PANAME': 'SKYSUB',
         'QATIME': '2016-08-02T15:01:26.239419',
         'SPECTROGRAPH': 0,
         'METRICS': {'INTEG': array([ 3587452.149007]),
                   'INTEG_AVG': 3587452.1490069963,
<<<<<<< HEAD
                   'INTEG_AVG_AMP': array([ 1824671.67950129,        0.        ,  1752550.23876224,        0.        ])}}
   """
=======
                   'INTEG_AVG_AMP': array([ 1824671.67950129,        0.        ,  1752550.23876224,
                                    0.        ])}}

    Args:
        qa_dict: qa dictionary
        outfile : output plot file
    """
>>>>>>> f37a09b3
    expid=qa_dict["EXPID"]
    camera =qa_dict["CAMERA"]
    paname=qa_dict["PANAME"]
    std_integral=np.array(qa_dict["METRICS"]["INTEG"])
    std_integral_avg=qa_dict["METRICS"]["INTEG_AVG"]
    std_fiberid=qa_dict["METRICS"]["STD_FIBERID"]

    fig=plt.figure()
<<<<<<< HEAD
    plt.suptitle("Total integrals of STD spectra %s, Camera: %s, ExpID: %s"%(paname,camera,expid),fontsize=10,y=0.99)
=======
    plt.suptitle("Total integrals of STD spectra {}, Camera: {}, ExpID: {}".format(paname,camera,expid),fontsize=10,y=0.99)
>>>>>>> f37a09b3
    index=np.arange(1,len(std_integral)+1)
    ax1=fig.add_subplot(211)
    hist_med=ax1.bar(index,std_integral,color='b',align='center')
    ax1.set_xlabel('STD fiber ID',fontsize=10)
    ax1.set_ylabel('Integral (photon counts)',fontsize=10)
    ax1.tick_params(axis='x',labelsize=10)
    ax1.tick_params(axis='y',labelsize=10)
    ax1.set_xticks(index)
    ax1.set_xticklabels(std_fiberid)
    
    if "INTEG_AVG_AMP" in qa_dict["METRICS"]:

        std_integral_amp=np.array(qa_dict["METRICS"]["INTEG_AVG_AMP"])
        ax2=fig.add_subplot(212)
        heatmap1=ax2.pcolor(std_integral_amp.reshape(2,2),cmap=plt.cm.OrRd)
        plt.title('Integral Average = {:.4f}'.format(std_integral_avg), fontsize=10)
        ax2.set_xlabel("Average integrals of STD spectra (photon counts)",fontsize=10)
        ax2.tick_params(axis='x',labelsize=10,labelbottom='off')
        ax2.tick_params(axis='y',labelsize=10,labelleft='off')
        ax2.annotate("Amp 1\n{:.1f}".format(std_integral_amp[0]),
                 xy=(0.4,0.4),
                 fontsize=10
                 )
        ax2.annotate("Amp 2\n{:.1f}".format(std_integral_amp[1]),
                 xy=(1.4,0.4),
                 fontsize=10
                 )
        ax2.annotate("Amp 3\n{:.1f}".format(std_integral_amp[2]),
                 xy=(0.4,1.4),
                 fontsize=10
                 )
        ax2.annotate("Amp 4\n{:.1f}".format(std_integral_amp[3]),
                 xy=(1.4,1.4),
                 fontsize=10
                 )

    plt.tight_layout()
    fig.savefig(outfile)

def plot_sky_continuum(qa_dict,outfile):
    """
    Plot mean sky continuum from lower and higher wavelength range for each 
    fiber and accross amps.
    
    Example qa_dict::
        
        {'ARM': 'r',
        'EXPID': '00000006',
        'QATIME': '2016-08-02T14:40:02.766684,
        'PANAME': 'APPLY_FIBERFLAT',
        'SPECTROGRAPH': 0,
        'METRICS': {'SKYCONT': 359.70078667259668,
                 'SKYCONT_AMP': array([ 374.19163643,    0.        ,  344.76184662,    0.        ]),
                 'SKYCONT_FIBER': [357.23814787655738,   358.14982775192709,   359.34380640332847,
                                    361.55526717275529, 360.46690568746544,   360.49561926858325,   
                                    359.08761654248656,   361.26910267767016],
                 'SKYFIBERID': [4, 19, 30, 38, 54, 55, 57, 62]}}

    Args:
        qa_dict: dictionary from sky continuum QA
        outfile: pdf file to save the plot
    """
    expid=qa_dict["EXPID"]
    camera = qa_dict["CAMERA"]
    paname=qa_dict["PANAME"]
    skycont_fiber=np.array(qa_dict["METRICS"]["SKYCONT_FIBER"])
    skycont=qa_dict["METRICS"]["SKYCONT"]
    index=np.arange(skycont_fiber.shape[0])
    fiberid=qa_dict["METRICS"]["SKYFIBERID"]
    fig=plt.figure()
<<<<<<< HEAD
    plt.suptitle("Mean Sky Continuum after %s, Camera: %s, ExpID: %s"%(paname,camera,expid),fontsize=10,y=0.99)
=======
    plt.suptitle("Mean Sky Continuum after {}, Camera: {}, ExpID: {}".format(paname,camera,expid),fontsize=10,y=0.99)
>>>>>>> f37a09b3
    
    ax1=fig.add_subplot(211)
    hist_med=ax1.bar(index,skycont_fiber,color='b',align='center')
    ax1.set_xlabel('SKY fiber ID',fontsize=10)
    ax1.set_ylabel('Sky Continuum (photon counts)',fontsize=10)
    ax1.tick_params(axis='x',labelsize=6)
    ax1.tick_params(axis='y',labelsize=10)
    ax1.set_xticks(index)
    ax1.set_xticklabels(fiberid)
    
    if "SKYCONT_AMP" in qa_dict["METRICS"]:
        skycont_amps=np.array(qa_dict["METRICS"]["SKYCONT_AMP"])
        ax2=fig.add_subplot(212)
        heatmap1=ax2.pcolor(skycont_amps.reshape(2,2),cmap=plt.cm.OrRd)
        plt.title('Sky Continuum = {:.4f}'.format(skycont), fontsize=10)
        ax2.set_xlabel("Avg. sky continuum per Amp (photon counts)",fontsize=10)
        ax2.tick_params(axis='x',labelsize=10,labelbottom='off')
        ax2.tick_params(axis='y',labelsize=10,labelleft='off')
        ax2.annotate("Amp 1\n{:.1f}".format(skycont_amps[0]),
                 xy=(0.4,0.4),
                 fontsize=10
                 )
        ax2.annotate("Amp 2\n{:.1f}".format(skycont_amps[1]),
                 xy=(1.4,0.4),
                 fontsize=10
                 )
        ax2.annotate("Amp 3\n{:.1f}".format(skycont_amps[2]),
                 xy=(0.4,1.4),
                 fontsize=10
                 )
        ax2.annotate("Amp 4\n{:.1f}".format(skycont_amps[3]),
                 xy=(1.4,1.4),
                 fontsize=10
                 )

    plt.tight_layout()
    fig.savefig(outfile)

def plot_sky_peaks(qa_dict,outfile):
    """
    Plot rms of sky peaks for smy fibers across amps
       
    Example qa_dict::

        {'ARM': 'r',
        'EXPID': '00000006',
        'QATIME': '2016-07-08T06:05:34.56',
        'PANAME': 'APPLY_FIBERFLAT', 'SPECTROGRAPH': 0,
        'METRICS': {'SUMCOUNT': array([ 1500.0,  1400.0, ....]),
                  'SUMCOUNT_RMS': 1445.0,
                  'SUMCOUNT_RMS_SKY': 1455.0,
                  'SUMCOUNT_RMS_AMP': array([ 1444.0, 1433.0, 1422.0, 1411.0])}}

    Args:
        qa_dict: dictionary from sky peaks QA
        outfile: pdf file to save the plot
    """
    expid=qa_dict["EXPID"]
    camera=qa_dict["CAMERA"]
    paname=qa_dict["PANAME"]
    sumcount=qa_dict["METRICS"]["SUMCOUNT"]
    fiber=np.arange(sumcount.shape[0])
    skyfiber_rms=qa_dict["METRICS"]["SUMCOUNT_RMS_SKY"]
    fig=plt.figure()
<<<<<<< HEAD
    plt.suptitle("Counts and Amp RMS for Sky Fibers after %s, Camera: %s, ExpID: %s"%(paname,camera,expid),fontsize=10,y=0.99)
=======
    plt.suptitle("Counts and Amp RMS for Sky Fibers after {}, Camera: {}, ExpID: {}".format(paname,camera,expid),fontsize=10,y=0.99)
>>>>>>> f37a09b3

    ax1=fig.add_subplot(211)
    hist_x=ax1.bar(fiber,sumcount,align='center')
    ax1.set_xlabel("Fiber #",fontsize=10)
    ax1.set_ylabel("Summed counts over sky peaks (photon counts)",fontsize=10)
    ax1.tick_params(axis='x',labelsize=10)
    ax1.tick_params(axis='y',labelsize=10)
    plt.xlim(0,len(fiber))

    if "SUMCOUNT_RMS_AMP" in qa_dict["METRICS"]:
        sky_amp_rms=np.array(qa_dict["METRICS"]["SUMCOUNT_RMS_AMP"])
        ax2=fig.add_subplot(212)
        heatmap2=ax2.pcolor(sky_amp_rms.reshape(2,2),cmap=plt.cm.OrRd)
        plt.title('Sky peaks for sky fibers = {:.4f}'.format(skyfiber_rms), fontsize=10)
        ax2.set_xlabel("Sky Fiber RMS for peak wavelengths per Amp (photon counts)",fontsize=10)
        ax2.tick_params(axis='x',labelsize=10,labelbottom='off')
        ax2.tick_params(axis='y',labelsize=10,labelleft='off')
        ax2.annotate("Amp 1\n{:.1f}".format(sky_amp_rms[0]),
                 xy=(0.4,0.4),
                 fontsize=10
                 )
        ax2.annotate("Amp 2\n{:.1f}".format(sky_amp_rms[1]),
                 xy=(1.4,0.4),
                 fontsize=10
                 )
        ax2.annotate("Amp 3\n{:.1f}".format(sky_amp_rms[2]),
                 xy=(0.4,1.4),
                 fontsize=10
                 )
        ax2.annotate("Amp 4\n{:.1f}".format(sky_amp_rms[3]),
                 xy=(1.4,1.4),
                 fontsize=10
                 )

    plt.tight_layout()
    fig.savefig(outfile)

def plot_residuals(qa_dict,outfile):
    """
    Plot histogram of sky residuals for each sky fiber
    
    qa_dict example::

        {'ARM': 'r',
         'EXPID': '00000002',
         'PANAME': 'SKYSUB',
         'QATIME': '2016-08-31T10:48:58.984638',
         'SPECTROGRAPH': 0,
         'METRICS': {'MED_RESID': -8.461671761494927e-06,
                   'MED_RESID_FIBER': array([ 0.29701871, -0.29444709]),
                   'NBAD_PCHI': 0,
                   'NREJ': 0,
                   'NSKY_FIB': 2,
                   'RESID_PER': [-20.15769508014313, 23.938934018349393]}}

    Args:
        qa_dict: qa dictionary
        outfile : output plot file
    """
    expid=qa_dict["EXPID"]
    camera = qa_dict["CAMERA"]
    paname=qa_dict["PANAME"]
    med_resid_fiber=qa_dict["METRICS"]["MED_RESID_FIBER"]
    med_resid_wave=qa_dict["METRICS"]["MED_RESID_WAVE"]
    wavelength=qa_dict["METRICS"]["WAVELENGTH"]

    fig=plt.figure()

    gs=GridSpec(6,4)
<<<<<<< HEAD
    plt.suptitle("Sky Residuals after %s, Camera: %s, ExpID: %s"%(paname,camera,expid))
=======
    plt.suptitle("Sky Residuals after {}, Camera: {}, ExpID: {}".format(paname,camera,expid))
>>>>>>> f37a09b3
    
    ax0=fig.add_subplot(gs[:2,2:])
    ax0.set_axis_off()
    keys=["MED_RESID","NBAD_PCHI","NREJ","NSKY_FIB","RESID_PER"]
    skyfiberid=qa_dict["METRICS"]["SKY_FIBERID"]
    
    xl=0.05
    yl=0.9
    for key in keys:
        ax0.text(xl,yl,key+': '+str(qa_dict["METRICS"][key]),transform=ax0.transAxes,ha='left',fontsize='x-small')
        yl=yl-0.1

    ax1=fig.add_subplot(gs[:2,:2])
    ax1.plot(wavelength, med_resid_wave,'b')
    ax1.set_ylabel("Med. Sky Res. (photon counts)",fontsize=10)
    ax1.set_xlabel("Wavelength(A)",fontsize=10)
    ax1.set_ylim(np.percentile(med_resid_wave,2.5),np.percentile(med_resid_wave,97.5))
    ax1.set_xlim(np.min(wavelength),np.max(wavelength))
    ax1.tick_params(axis='x',labelsize=10)
    ax1.tick_params(axis='y',labelsize=10)   

    ax2=fig.add_subplot(gs[3:,:])
    index=range(med_resid_fiber.shape[0])
    hist_res=ax2.bar(index,med_resid_fiber,align='center')
    ax2.plot(index,np.zeros_like(index),'k-')
    #ax1.plot(index,med_resid_fiber,'bo')
    ax2.set_xlabel('Sky fiber ID',fontsize=10)
    ax2.set_ylabel('Med. Sky Res. (photon counts)',fontsize=10)
    ax2.tick_params(axis='x',labelsize=10)
    ax2.tick_params(axis='y',labelsize=10)
    ax2.set_xticks(index)
    ax2.set_xticklabels(skyfiberid)
    #plt.tight_layout()
    fig.savefig(outfile)
    
def plot_SNR(qa_dict,outfile):
    """
    Plot SNR

    qa_dict example::

        {'ARM': 'r',
         'EXPID': '00000006',
         'QATIME': '2016-08-02T14:40:03.670962',
         'PANAME': 'SKYSUB',
         'SPECTROGRAPH': 0,
         'METRICS': {'ELG_FIBERID': [0, 3, 4],
                   'ELG_SNR_MAG': array([[  1.04995347,   1.75609447,   0.86920898],
                                        [ 22.40120888,  21.33947945,  23.26506996]]),
                   'LRG_FIBERID': [2, 8, 9],
                   'LRG_SNR_MAG': array([[  0.92477875,   1.45257228,   1.52262706],
                                        [ 22.75508881,  21.35451317,  21.39620209]]),
                   'MEDIAN_AMP_SNR': array([ 4.64376854,  0.        ,  5.02489801,  0.        ]),
                   'MEDIAN_SNR': array([  1.04995347,   0.47679704,   0.92477875,   1.75609447,
                                          0.86920898,   1.03979459,   0.46717453,  38.31675053,
                                          1.45257228,   1.52262706]),
                   'QSO_FIBERID': [5],
                   'QSO_SNR_MAG': array([[  1.03979459], [ 22.95341873]]),
                   'STAR_FIBERID': [7],
                   'STAR_SNR_MAG': array([[ 38.31675053], [ 17.13783646]])}}}
    
    Args:
        qa_dict: dictionary of qa outputs from running qa_quicklook.Calculate_SNR
        outfile: Name of figure.
    """

    med_snr=qa_dict["METRICS"]["MEDIAN_SNR"]
    avg_med_snr=np.mean(med_snr)
    index=np.arange(med_snr.shape[0])
    camera = qa_dict["CAMERA"]
    expid=qa_dict["EXPID"]
    paname=qa_dict["PANAME"]

    elg_snr_mag=qa_dict["METRICS"]["ELG_SNR_MAG"]
    lrg_snr_mag=qa_dict["METRICS"]["LRG_SNR_MAG"]
    qso_snr_mag=qa_dict["METRICS"]["QSO_SNR_MAG"]
    star_snr_mag=qa_dict["METRICS"]["STAR_SNR_MAG"]

    fig=plt.figure()
<<<<<<< HEAD
    plt.suptitle("Signal/Noise after %s, Camera: %s, ExpID: %s"%(paname,camera,expid),fontsize=10,y=0.99)
=======
    plt.suptitle("Signal/Noise after {}, Camera: {}, ExpID: {}".format(paname,camera,expid),fontsize=10,y=0.99)
>>>>>>> f37a09b3

    gs=GridSpec(7,8)
    ax1=fig.add_subplot(gs[1:4,:4]) #- ax2 for amp ccd map below.
    ax3=fig.add_subplot(gs[4:,:2])
    ax4=fig.add_subplot(gs[4:,2:4])
    ax5=fig.add_subplot(gs[4:,4:6])
    ax6=fig.add_subplot(gs[4:,6:])

    hist_med=ax1.bar(index,med_snr,align='center')
    ax1.set_xlabel('Fiber #',fontsize=10)
    ax1.set_ylabel('Median S/N',fontsize=10)
    ax1.tick_params(axis='x',labelsize=10)
    ax1.tick_params(axis='y',labelsize=10)

    #- plot for amp zones
    if "MEDIAN_AMP_SNR" in qa_dict["METRICS"]:
        ax2=fig.add_subplot(gs[1:4,4:])
        med_amp_snr=qa_dict["METRICS"]["MEDIAN_AMP_SNR"]
        heatmap_med=ax2.pcolor(med_amp_snr.reshape(2,2),cmap=plt.cm.OrRd)
        plt.title('Avg. Median S/N = {:.4f}'.format(avg_med_snr), fontsize=10)
        ax2.set_xlabel("Avg. Median S/N (per Amp)",fontsize=10)
        ax2.tick_params(axis='x',labelsize=10,labelbottom='off')
        ax2.tick_params(axis='y',labelsize=10,labelleft='off')
        ax2.annotate("Amp 1\n{:.3f}".format(med_amp_snr[0]),
                 xy=(0.4,0.4), #- Full scale is 2
                 fontsize=10
                 )
        ax2.annotate("Amp 2\n{:.3f}".format(med_amp_snr[1]),
                 xy=(1.4,0.4),
                 fontsize=10
                 )
        ax2.annotate("Amp 3\n{:.3f}".format(med_amp_snr[2]),
                 xy=(0.4,1.4),
                 fontsize=10
                 )

        ax2.annotate("Amp 4\n{:.3f}".format(med_amp_snr[3]),
                 xy=(1.4,1.4),
                 fontsize=10
                 )

    ax3.set_ylabel('Median S/N',fontsize=8)
    ax3.set_xlabel('Magnitude (DECAM_R)',fontsize=8)
    ax3.set_title("ELG", fontsize=8)
    ax3.set_xlim(np.min(elg_snr_mag[1])-0.1,np.max(elg_snr_mag[1])+0.1)
    ax3.set_ylim(np.min(elg_snr_mag[0])-0.1,np.max(elg_snr_mag[0])+0.1)
    ax3.xaxis.set_ticks(np.arange(int(np.min(elg_snr_mag[1])),int(np.max(elg_snr_mag[1]))+1,0.5))
    #print np.arange(int(np.min(elg_snr_mag[1]))-0.5,int(np.max(elg_snr_mag[1]))+1.0,0.5)
    ax3.tick_params(axis='x',labelsize=6,labelbottom='on')
    ax3.tick_params(axis='y',labelsize=6,labelleft='on')
    ax3.plot(elg_snr_mag[1],elg_snr_mag[0],'b.')

    ax4.set_ylabel('',fontsize=10)
    ax4.set_xlabel('Magnitude (DECAM_R)',fontsize=8)
    ax4.set_title("LRG",fontsize=8)
    ax4.set_xlim(np.min(lrg_snr_mag[1])-0.1,np.max(lrg_snr_mag[1])+0.1)
    ax4.set_ylim(np.min(lrg_snr_mag[0])-0.1,np.max(lrg_snr_mag[0])+0.1)
    ax4.xaxis.set_ticks(np.arange(int(np.min(lrg_snr_mag[1])),int(np.max(lrg_snr_mag[1]))+1,0.5))
    ax4.tick_params(axis='x',labelsize=6,labelbottom='on')
    ax4.tick_params(axis='y',labelsize=6,labelleft='on')
    ax4.plot(lrg_snr_mag[1],lrg_snr_mag[0],'r.')

    ax5.set_ylabel('',fontsize=10)
    ax5.set_xlabel('Magnitude (DECAM_R)',fontsize=8)
    ax5.set_title("QSO", fontsize=8)
    ax5.set_xlim(np.min(qso_snr_mag[1])-0.1,np.max(qso_snr_mag[1])+0.1)
    ax5.set_ylim(np.min(qso_snr_mag[0])-0.1,np.max(qso_snr_mag[0])+0.1)
    ax5.xaxis.set_ticks(np.arange(int(np.min(qso_snr_mag[1])),int(np.max(qso_snr_mag[1]))+1,1.0))
    ax5.tick_params(axis='x',labelsize=6,labelbottom='on')
    ax5.tick_params(axis='y',labelsize=6,labelleft='on')
    ax5.plot(qso_snr_mag[1],qso_snr_mag[0],'g.')

    ax6.set_ylabel('',fontsize=10)
    ax6.set_xlabel('Magnitude (DECAM_R)',fontsize=8)
    ax6.set_title("STD", fontsize=8)
    ax6.set_xlim(np.min(star_snr_mag[1])-0.1,np.max(star_snr_mag[1])+0.1)
    ax6.set_ylim(np.min(star_snr_mag[0])-0.1,np.max(star_snr_mag[0])+0.1)
    ax6.xaxis.set_ticks(np.arange(int(np.min(star_snr_mag[1])),int(np.max(star_snr_mag[1]))+1,0.5))
    ax6.tick_params(axis='x',labelsize=6,labelbottom='on')
    ax6.tick_params(axis='y',labelsize=6,labelleft='on')
    ax6.plot(star_snr_mag[1],star_snr_mag[0],'k.')

    plt.tight_layout()
    fig.savefig(outfile)<|MERGE_RESOLUTION|>--- conflicted
+++ resolved
@@ -48,11 +48,7 @@
     index=np.arange(binslo.shape[0])
 
     fig=plt.figure()
-<<<<<<< HEAD
-    plt.suptitle("Count spectral bins after %s, Camera: %s, ExpID: %s"%(paname,camera,expid),fontsize=10,y=0.99)
-=======
     plt.suptitle("Count spectral bins after {}, Camera: {}, ExpID: {}".format(paname,camera,expid),fontsize=10,y=0.99)
->>>>>>> f37a09b3
 
     gs=GridSpec(7,6)
     ax1=fig.add_subplot(gs[1:4,:2])
@@ -173,13 +169,7 @@
         qa_dict: qa dictionary from countpix qa
         outfile: pdf file of the plot
     """
-<<<<<<< HEAD
-    #spectrograph=qa_dict["SPECTROGRAPH"]
-    expid=qa_dict["EXPID"]
-    #arm=qa_dict["ARM"]
-=======
-    expid=qa_dict["EXPID"]
->>>>>>> f37a09b3
+    expid=qa_dict["EXPID"]
     camera = qa_dict["CAMERA"]
     paname=qa_dict["PANAME"]
     count3sig=qa_dict["METRICS"]["NPIX3SIG"]
@@ -193,28 +183,6 @@
     cuthi=qa_dict["PARAMS"]["CUTHI"]
 
     fig=plt.figure()
-<<<<<<< HEAD
-    plt.suptitle("Count pixels after %s, Camera: %s, ExpID: %s"%(paname,camera,expid),fontsize=10,y=0.99)
-    ax1=fig.add_subplot(221)
-    heatmap1=ax1.pcolor(count3sig_amp.reshape(2,2),cmap=plt.cm.OrRd)
-    plt.title('Pixels above 3 sigma = %i' %count3sig, fontsize=10)
-    ax1.set_xlabel("# of pixels with counts above 3sig. (per Amp)",fontsize=10)
-    ax1.tick_params(axis='x',labelsize=10,labelbottom='off')
-    ax1.tick_params(axis='y',labelsize=10,labelleft='off')
-    ax1.annotate("Amp 1\n%i"%count3sig_amp[0],
-                 xy=(0.4,0.4),
-                 fontsize=10
-                 )
-    ax1.annotate("Amp 2\n%i"%count3sig_amp[1],
-                 xy=(1.4,0.4),
-                 fontsize=10
-                 )
-    ax1.annotate("Amp 3\n%i"%count3sig_amp[2],
-                 xy=(0.4,1.4),
-                 fontsize=10
-                 )
-    ax1.annotate("Amp 4\n%i"%count3sig_amp[3],
-=======
     plt.suptitle("Count pixels after {}, Camera: {}, ExpID: {}".format(paname,camera,expid),fontsize=10,y=0.99)
     ax1=fig.add_subplot(221)
     heatmap1=ax1.pcolor(count3sig_amp.reshape(2,2),cmap=plt.cm.OrRd)
@@ -235,31 +203,10 @@
                  fontsize=10
                  )
     ax1.annotate("Amp 4\n{:d}".format(count3sig_amp[3]),
->>>>>>> f37a09b3
                  xy=(1.4,1.4),
                  fontsize=10
                  )
     ax2=fig.add_subplot(222)
-<<<<<<< HEAD
-    heatmap2=ax2.pcolor(count100_amp.reshape(2,2),cmap=plt.cm.OrRd)
-    plt.title('Pixels above 100 counts = %i' %count100, fontsize=10)
-    ax2.set_xlabel("# of pixels with counts above 100 (per Amp)",fontsize=10)
-    ax2.tick_params(axis='x',labelsize=10,labelbottom='off')
-    ax2.tick_params(axis='y',labelsize=10,labelleft='off')
-    ax2.annotate("Amp 1\n%i"%count100_amp[0],
-                 xy=(0.4,0.4),
-                 fontsize=10
-                 )
-    ax2.annotate("Amp 2\n%i"%count100_amp[1],
-                 xy=(1.4,0.4),
-                 fontsize=10
-                 )
-    ax2.annotate("Amp 3\n%i"%count100_amp[2],
-                 xy=(0.4,1.4),
-                 fontsize=10
-                 )
-    ax2.annotate("Amp 4\n%i"%count100_amp[3],
-=======
     heatmap2=ax2.pcolor(countlo_amp.reshape(2,2),cmap=plt.cm.OrRd)
     plt.title('Total Pixels > counts: {:d} = {:d}'.format(cutlo,countlo), fontsize=10)
     ax2.set_xlabel("# pixels with counts > {:d} (per Amp)".format(cutlo),fontsize=10)
@@ -278,31 +225,10 @@
                  fontsize=10
                  )
     ax2.annotate("Amp 4\n{:d}".format(countlo_amp[3]),
->>>>>>> f37a09b3
                  xy=(1.4,1.4),
                  fontsize=10
                  )
     ax3=fig.add_subplot(223)
-<<<<<<< HEAD
-    heatmap3=ax3.pcolor(count500_amp.reshape(2,2),cmap=plt.cm.OrRd)
-    plt.title('Pixels above 500 counts = %i' %count500, fontsize=10)
-    ax3.set_xlabel("# of pixels with counts above 500 (per Amp)",fontsize=10)
-    ax3.tick_params(axis='x',labelsize=10,labelbottom='off')
-    ax3.tick_params(axis='y',labelsize=10,labelleft='off')
-    ax3.annotate("Amp 1\n%i"%count500_amp[0],
-                 xy=(0.4,0.4),
-                 fontsize=10
-                 )
-    ax3.annotate("Amp 2\n%i"%count500_amp[1],
-                 xy=(1.4,0.4),
-                 fontsize=10
-                 )
-    ax3.annotate("Amp 3\n%i"%count500_amp[2],
-                 xy=(0.4,1.4),
-                 fontsize=10
-                 )
-    ax3.annotate("Amp 4\n%i"%count500_amp[3],
-=======
     heatmap3=ax3.pcolor(counthi_amp.reshape(2,2),cmap=plt.cm.OrRd)
     plt.title('Total Pixels > counts: {:d} = {:d}'.format(cuthi,counthi), fontsize=10)
     ax3.set_xlabel("# pixels with counts > {:d} (per Amp)".format(cuthi),fontsize=10)
@@ -321,7 +247,6 @@
                  fontsize=10
                  )
     ax3.annotate("Amp 4\n{:d}".format(counthi_amp[3]),
->>>>>>> f37a09b3
                  xy=(1.4,1.4),
                  fontsize=10
                  )
@@ -350,17 +275,10 @@
     camera =qa_dict["CAMERA"]
     paname=qa_dict["PANAME"]
 
-<<<<<<< HEAD
-    bias=qa_dict["VALUE"]["BIAS"]
-    bias_amp=qa_dict["VALUE"]["BIAS_AMP"]
-    fig=plt.figure()
-    plt.suptitle("Bias from overscan region after %s, Camera: %s, ExpID: %s"%(paname,camera,expid),fontsize=10,y=0.99)
-=======
     bias=qa_dict["METRICS"]["BIAS"]
     bias_amp=qa_dict["METRICS"]["BIAS_AMP"]
     fig=plt.figure()
     plt.suptitle("Bias from overscan region after {}, Camera: {}, ExpID: {}".format(paname,camera,expid),fontsize=10,y=0.99)
->>>>>>> f37a09b3
     ax1=fig.add_subplot(111)
     heatmap1=ax1.pcolor(bias_amp.reshape(2,2),cmap=plt.cm.OrRd)
     plt.title('Bias = {:.4f}'.format(bias), fontsize=10)
@@ -420,11 +338,7 @@
     wfiber=np.arange(wsigma.shape[0])
 
     fig=plt.figure()
-<<<<<<< HEAD
-    plt.suptitle("X & W Sigma over sky peaks, Camera: %s, ExpID: %s"%(camera,expid),fontsize=10,y=0.99)
-=======
     plt.suptitle("X & W Sigma over sky peaks, Camera: {}, ExpID: {}".format(camera,expid),fontsize=10,y=0.99)
->>>>>>> f37a09b3
 
     ax1=fig.add_subplot(221)
     hist_x=ax1.bar(xfiber,xsigma,align='center')
@@ -516,17 +430,10 @@
         qa_dict: dictionary of qa outputs from running qa_quicklook.Get_RMS
         outfile: Name of plot output file
     """
-<<<<<<< HEAD
-    rms=qa_dict["VALUE"]["RMS"]
-    rms_amp=qa_dict["VALUE"]["RMS_AMP"]
-    rms_over=qa_dict["VALUE"]["RMS_OVER"]
-    rms_over_amp=qa_dict["VALUE"]["RMS_OVER_AMP"]
-=======
     rms=qa_dict["METRICS"]["RMS"]
     rms_amp=qa_dict["METRICS"]["RMS_AMP"]
     rms_over=qa_dict["METRICS"]["RMS_OVER"]
     rms_over_amp=qa_dict["METRICS"]["RMS_OVER_AMP"]
->>>>>>> f37a09b3
     # arm=qa_dict["ARM"]
     # spectrograph=qa_dict["SPECTROGRAPH"]
     camera = qa_dict["CAMERA"]
@@ -535,11 +442,7 @@
     pa=qa_dict["PANAME"]
 
     fig=plt.figure()
-<<<<<<< HEAD
-    plt.suptitle("RMS image counts per amplifier, Camera: %s, ExpID: %s"%(camera,expid),fontsize=10,y=0.99)
-=======
     plt.suptitle("RMS image counts per amplifier, Camera: {}, ExpID: {}".format(camera,expid),fontsize=10,y=0.99)
->>>>>>> f37a09b3
     ax1=fig.add_subplot(211)
     heatmap1=ax1.pcolor(rms_amp.reshape(2,2),cmap=plt.cm.OrRd)
     plt.title('RMS = {:.4f}'.format(rms), fontsize=10)
@@ -599,10 +502,6 @@
          'SPECTROGRAPH': 0,
          'METRICS': {'INTEG': array([ 3587452.149007]),
                    'INTEG_AVG': 3587452.1490069963,
-<<<<<<< HEAD
-                   'INTEG_AVG_AMP': array([ 1824671.67950129,        0.        ,  1752550.23876224,        0.        ])}}
-   """
-=======
                    'INTEG_AVG_AMP': array([ 1824671.67950129,        0.        ,  1752550.23876224,
                                     0.        ])}}
 
@@ -610,7 +509,6 @@
         qa_dict: qa dictionary
         outfile : output plot file
     """
->>>>>>> f37a09b3
     expid=qa_dict["EXPID"]
     camera =qa_dict["CAMERA"]
     paname=qa_dict["PANAME"]
@@ -619,11 +517,7 @@
     std_fiberid=qa_dict["METRICS"]["STD_FIBERID"]
 
     fig=plt.figure()
-<<<<<<< HEAD
-    plt.suptitle("Total integrals of STD spectra %s, Camera: %s, ExpID: %s"%(paname,camera,expid),fontsize=10,y=0.99)
-=======
     plt.suptitle("Total integrals of STD spectra {}, Camera: {}, ExpID: {}".format(paname,camera,expid),fontsize=10,y=0.99)
->>>>>>> f37a09b3
     index=np.arange(1,len(std_integral)+1)
     ax1=fig.add_subplot(211)
     hist_med=ax1.bar(index,std_integral,color='b',align='center')
@@ -694,11 +588,7 @@
     index=np.arange(skycont_fiber.shape[0])
     fiberid=qa_dict["METRICS"]["SKYFIBERID"]
     fig=plt.figure()
-<<<<<<< HEAD
-    plt.suptitle("Mean Sky Continuum after %s, Camera: %s, ExpID: %s"%(paname,camera,expid),fontsize=10,y=0.99)
-=======
     plt.suptitle("Mean Sky Continuum after {}, Camera: {}, ExpID: {}".format(paname,camera,expid),fontsize=10,y=0.99)
->>>>>>> f37a09b3
     
     ax1=fig.add_subplot(211)
     hist_med=ax1.bar(index,skycont_fiber,color='b',align='center')
@@ -763,11 +653,7 @@
     fiber=np.arange(sumcount.shape[0])
     skyfiber_rms=qa_dict["METRICS"]["SUMCOUNT_RMS_SKY"]
     fig=plt.figure()
-<<<<<<< HEAD
-    plt.suptitle("Counts and Amp RMS for Sky Fibers after %s, Camera: %s, ExpID: %s"%(paname,camera,expid),fontsize=10,y=0.99)
-=======
     plt.suptitle("Counts and Amp RMS for Sky Fibers after {}, Camera: {}, ExpID: {}".format(paname,camera,expid),fontsize=10,y=0.99)
->>>>>>> f37a09b3
 
     ax1=fig.add_subplot(211)
     hist_x=ax1.bar(fiber,sumcount,align='center')
@@ -837,11 +723,7 @@
     fig=plt.figure()
 
     gs=GridSpec(6,4)
-<<<<<<< HEAD
-    plt.suptitle("Sky Residuals after %s, Camera: %s, ExpID: %s"%(paname,camera,expid))
-=======
     plt.suptitle("Sky Residuals after {}, Camera: {}, ExpID: {}".format(paname,camera,expid))
->>>>>>> f37a09b3
     
     ax0=fig.add_subplot(gs[:2,2:])
     ax0.set_axis_off()
@@ -921,11 +803,7 @@
     star_snr_mag=qa_dict["METRICS"]["STAR_SNR_MAG"]
 
     fig=plt.figure()
-<<<<<<< HEAD
-    plt.suptitle("Signal/Noise after %s, Camera: %s, ExpID: %s"%(paname,camera,expid),fontsize=10,y=0.99)
-=======
     plt.suptitle("Signal/Noise after {}, Camera: {}, ExpID: {}".format(paname,camera,expid),fontsize=10,y=0.99)
->>>>>>> f37a09b3
 
     gs=GridSpec(7,8)
     ax1=fig.add_subplot(gs[1:4,:4]) #- ax2 for amp ccd map below.
