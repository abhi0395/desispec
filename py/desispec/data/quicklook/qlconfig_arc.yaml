--- conflicted
+++ resolved
@@ -16,14 +16,8 @@
 Pipeline: [Initialize, Preproc, Flexure, BoxcarExtract, ResolutionFit]
 Algorithms:
     Initialize:
-<<<<<<< HEAD
         PEAKS: {B_PEAKS: [4047.7,4078.8,4359.6,4801.2,5087.2,5426.2], R_PEAKS: [6144.7,6404.0,6508.3,6931.4,7034.3,7247.1], Z_PEAKS: [8302.6,8379.9,8497.7,8856.3,9151.1,9668.0]}
-        QA: 
-            Check_HDUs:
-                PARAMS: {}
-=======
         QA: {}
->>>>>>> 33be2b13
     Preproc:
         QA: 
             Bias_From_Overscan:
