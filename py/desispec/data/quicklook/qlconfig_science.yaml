--- conflicted
+++ resolved
@@ -25,15 +25,8 @@
             Count_Pixels:
                 PARAMS: {CUTPIX: 5, LITFRAC_AMP_NORMAL_RANGE: [-1.0, 1.0], LITFRAC_AMP_WARN_RANGE: [-0.4, 0.4],LITFRAC_AMP_BRIGHT_REF:[0.3,0.3,0.4,0.4],LITFRAC_AMP_DARK_REF:[0.3,0.3,0.4,0.4],LITFRAC_AMP_GRAY_REF:[0.3,0.3,0.4,0.4]}
             Calc_XWSigma:
-<<<<<<< HEAD
                 PARAMS: {PIXEL_RANGE: 7,
-=======
-                PARAMS: {B_PEAKS: [3914.4,5578.9],
-                         R_PEAKS: [6301.9,7342.8],
-                         Z_PEAKS: [8432.4,9378.5],
-                         PIXEL_RANGE: 7,
                          MAX_SIGMA: 10,
->>>>>>> f21fa9c4
                          XWSIGMA_NORMAL_RANGE: [-1.0, 1.0],
                          XWSIGMA_WARN_RANGE: [-2.0, 2.0],XWSIGMA_BRIGHT_REF:[1.1,1.8],XWSIGMA_DARK_REF:[1.1,1.8],XWSIGMA_GRAY_REF:[1.1,1.8]}
     Flexure:
