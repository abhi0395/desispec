# Default Configurations for a Quicklook Pipeline setup for a dark science exposure
name: DESI Quicklook Dark,Grey,Bright Survey
Program: dark,gray,bright
Flavor: science
#- Writeout intermediate files
WritePreprocfile: True
#- Debuglevel 
Debuglevel: 20
#- Heartbeat Period in seconds
Period: 5.0
#- Time out in seconds
Timeout: 120.0
# Pipeline algorithm: PAs and QAs for each PA
<<<<<<< HEAD
Pipeline: [Initialize, Preproc, Flexure, BoxcarExtract, ApplyFiberFlat_QL, SkySub_QL, FluxCalibration]
=======
Pipeline: [Initialize, Preproc, Flexure, Extract_QP, ApplyFiberFlat_QP, SkySub_QP]
>>>>>>> 65d9b6b7
Algorithms:
    Initialize:
        QA: 
            Check_HDUs:
                PARAMS: {}
    Preproc:
        QA: 
            Bias_From_Overscan:
                PARAMS: {BIAS_AMP_NORMAL_RANGE: [-80.0, 80.0], BIAS_AMP_WARN_RANGE: [-100.0, 100.0], BIAS_AMP_BRIGHT_REF:[176.0,179.0,114.0,174.0],BIAS_AMP_DARK_REF:[176.0,179.0,114.0,174.0],BIAS_AMP_GRAY_REF:[176.0,179.0,114.0,174.0]}
            Get_RMS:
                PARAMS: {PERCENTILES: [68.2,95.4,99.7], NOISE_AMP_NORMAL_RANGE: [-1.0,1.0], NOISE_AMP_WARN_RANGE: [-2.0, 2.0],NOISE_AMP_BRIGHT_REF:[3.0,3.0,2.5,2.7],NOISE_AMP_DARK_REF:[3.0,3.0,2.5,2.7],NOISE_AMP_GRAY_REF:[3.0,3.0,2.5,2.7]}
            Count_Pixels:
                PARAMS: {CUTPIX: 5, LITFRAC_AMP_NORMAL_RANGE: [-1.0, 1.0], LITFRAC_AMP_WARN_RANGE: [-0.4, 0.4],LITFRAC_AMP_BRIGHT_REF:[0.3,0.3,0.4,0.4],LITFRAC_AMP_DARK_REF:[0.3,0.3,0.4,0.4],LITFRAC_AMP_GRAY_REF:[0.3,0.3,0.4,0.4]}
            Calc_XWSigma:
                PARAMS: {B_PEAKS: [3914.4,5578.9],
                         R_PEAKS: [6301.9,7342.8],
                         Z_PEAKS: [8432.4,9378.5],
                         PIXEL_RANGE: 7,
                         XWSIGMA_NORMAL_RANGE: [-1.0, 1.0],
                         XWSIGMA_WARN_RANGE: [-2.0, 2.0],XWSIGMA_BRIGHT_REF:[1.1,1.8],XWSIGMA_DARK_REF:[1.1,1.8],XWSIGMA_GRAY_REF:[1.1,1.8]}
    Flexure:
        QA:
            Trace_Shifts:
                PARAMS: {XYSHIFTS_NORMAL_RANGE: [-1.0,1.0], XYSHIFTS_WARN_RANGE: [-2.0,2.0],XYSHIFTS_BRIGHT_REF:[0.,0.],XYSHIFTS_DARK_REF:[0.,0.],XYSHIFTS_GRAY_REF:[0.,0.]}
    Extract_QP:
        wavelength: {
            b: [3570,5730,0.8],
            r: [5630,7740,0.8],
            z: [7650,9830,0.8]
            }
        QuickResolution: True
        QA: 
            CountSpectralBins:
                PARAMS: {CUTBINS: 5, N_KNOWN_BROKEN_FIBERS: 0, NGOODFIB_NORMAL_RANGE: [-1., 1.], NGOODFIB_WARN_RANGE: [-2., 2.],NGOODFIB_BRIGHT_REF:[500],NGOODFIB_DARK_REF:[500],NGOODFIB_GRAY_REF:[500]}
    ApplyFiberFlat_QP:
        QA:
            Sky_Continuum:
                PARAMS: {B_CONT: ["4000, 4500", "5250, 5550"],
                         R_CONT: ["5950, 6200", "6990, 7230"],
                         Z_CONT: ["8120, 8270", "9110, 9280"],
                         SKYCONT_NORMAL_RANGE: [-10.0, 10.0],
                         SKYCONT_WARN_RANGE: [-20.0, 20.0],SKYCONT_BRIGHT_REF:[160],SKYCONT_DARK_REF:[160],SKYCONT_GRAY_REF:[160]}
            Sky_Peaks:
                PARAMS: {B_PEAKS: [3914.4, 5199.3, 5201.8],
                         R_PEAKS: [6301.9, 6365.4, 7318.2, 7342.8, 7371.3],
                         Z_PEAKS: [8401.5, 8432.4, 8467.5, 9479.4, 9505.6, 9521.8],
                         PEAKCOUNT_NORMAL_RANGE: [-2.0, 2.0],
                         PEAKCOUNT_WARN_RANGE: [-4.0, 4.0],PEAKCOUNT_BRIGHT_REF:[10.0],PEAKCOUNT_DARK_REF:[10.0],PEAKCOUNT_GRAY_REF:[10.0]}
<<<<<<< HEAD
    SkySub_QL:
        QA: {}
    FluxCalibration:
        QA:
=======
    SkySub_QP:
        QA: 

>>>>>>> 65d9b6b7
            Sky_Rband:
                PARAMS: {B_CONT: ["4000, 4500", "5250, 5550"],
                         R_CONT: ["5950, 6200", "6990, 7230"],
                         Z_CONT: ["8120, 8270", "9110, 9280"],
                         SKYRBAND_NORMAL_RANGE: [-1.0, 1.0],
                         SKYRBAND_WARN_RANGE: [-2.0, 2.0], SKYRBAND_BRIGHT_REF:[100.], SKYRBAND_DARK_REF:[100.], SKYRBAND_GRAY_REF:[100.]}
            Integrate_Spec:
                PARAMS: {DELTAMAG_TGT_NORMAL_RANGE: [-6.0, 6.0], DELTAMAG_TGT_WARN_RANGE: [-10., 10.],DELTAMAG_TGT_BRIGHT_REF:[4.0,4.0],DELTAMAG_TGT_DARK_REF:[4.0,4.0],DELTAMAG_TGT_GRAY_REF:[4.0,4.0]}
            Calculate_SNR:
                #- First two entries set boundaries for SNR residual values via absolute vales or sigmas
                PARAMS: {RESIDUAL_CUT: 0.2, SIGMA_CUT: 2.0, FIDSNR_TGT_NORMAL_RANGE: [-10, 10.], FIDSNR_TGT_WARN_RANGE: [-15., 15.], FIDSNR_TGT_BRIGHT_REF:[1.,2.], FIDSNR_TGT_DARK_REF:[1.,2.], FIDSNR_TGT_GRAY_REF:[1.,2.], FIDMAG: 22.}<|MERGE_RESOLUTION|>--- conflicted
+++ resolved
@@ -11,11 +11,7 @@
 #- Time out in seconds
 Timeout: 120.0
 # Pipeline algorithm: PAs and QAs for each PA
-<<<<<<< HEAD
-Pipeline: [Initialize, Preproc, Flexure, BoxcarExtract, ApplyFiberFlat_QL, SkySub_QL, FluxCalibration]
-=======
-Pipeline: [Initialize, Preproc, Flexure, Extract_QP, ApplyFiberFlat_QP, SkySub_QP]
->>>>>>> 65d9b6b7
+Pipeline: [Initialize, Preproc, Flexure, Extract_QP, ApplyFiberFlat_QP, SkySub_QP, FluxCalibration]
 Algorithms:
     Initialize:
         QA: 
@@ -64,16 +60,10 @@
                          Z_PEAKS: [8401.5, 8432.4, 8467.5, 9479.4, 9505.6, 9521.8],
                          PEAKCOUNT_NORMAL_RANGE: [-2.0, 2.0],
                          PEAKCOUNT_WARN_RANGE: [-4.0, 4.0],PEAKCOUNT_BRIGHT_REF:[10.0],PEAKCOUNT_DARK_REF:[10.0],PEAKCOUNT_GRAY_REF:[10.0]}
-<<<<<<< HEAD
-    SkySub_QL:
+    SkySub_QP:
         QA: {}
     FluxCalibration:
         QA:
-=======
-    SkySub_QP:
-        QA: 
-
->>>>>>> 65d9b6b7
             Sky_Rband:
                 PARAMS: {B_CONT: ["4000, 4500", "5250, 5550"],
                          R_CONT: ["5950, 6200", "6990, 7230"],
