--- conflicted
+++ resolved
@@ -45,12 +45,9 @@
 from desispec.util import runcmd
 import desispec.scripts.extract
 import desispec.scripts.specex
-<<<<<<< HEAD
 import desispec.scripts.stdstars
-=======
 import desispec.scripts.nightly_bias
 from desispec.maskbits import ccdmask
->>>>>>> 1fc93bf2
 
 from desitarget.targetmask import desi_mask
 
@@ -1124,7 +1121,7 @@
                 cmd += " --maxstdstars {}".format(args.maxstdstars)
 
             inputs = framefiles[sp] + skyfiles[sp] + fiberflatfiles[sp]
-<<<<<<< HEAD
+            err = 0
             if subcomm is None:
                 #- Using multiprocessing
                 err = runcmd(cmd, inputs=inputs, outputs=[stdfile])
@@ -1139,13 +1136,11 @@
                 except:
                     #- Catches sys.exit from stdstars.main
                     log.error('stdstars.main failed for {}'.format(os.path.basename(stdfile)))
-                    err = True
-=======
-            err = runcmd(cmd, inputs=inputs, outputs=[stdfile])
+                    err = 1
+
             if err != 0:
                 error_count += 1
 
->>>>>>> 1fc93bf2
         timer.stop('stdstarfit')
         if comm is not None:
             comm.barrier()
